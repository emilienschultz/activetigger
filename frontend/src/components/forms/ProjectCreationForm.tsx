--- conflicted
+++ resolved
@@ -227,23 +227,6 @@
   };
 
   return (
-<<<<<<< HEAD
-    <div className="container">
-      <div className="row">
-        <div className="explanations">Create a new project</div>
-        <div className="alert alert-info" role="alert">
-          Upload a file in tabular format (csv, xlsx or parquet, size limit {maxSizeMo} Mo) (
-          <a href="./dataset_test.csv" download>
-            Sample dataset from "Detecting Stance in Media On Global Warming"
-          </a>
-          ), then indicate the columns for index, text and optionally existing labels
-        </div>
-        <div className="alert alert-warning" role="alert">
-          ⚠️ Both project name and index will be modified for URL compatibility (slugify). For
-          instance, '_' and ' ' will be replaced by '-'. Please be careful for future data merging.
-          A safe solution is to use numbers only for index.
-        </div>
-=======
     <div>
       <div className="explanations">Create a new project</div>
 
@@ -263,7 +246,6 @@
               onClick={handleClickOnText}
             />
           </div>
->>>>>>> c0474a3e
 
           <div>
             <label>
@@ -569,7 +551,7 @@
                     </label>
 
                     <label className="form-label" htmlFor="cols_stratify">
-                      Columns to stratify
+                      Column(s) used for stratification
                       <a className="stratify">
                         <HiOutlineQuestionMarkCircle />
                       </a>
@@ -596,138 +578,7 @@
                     />
 
                     <label className="form-label" htmlFor="clear_test">
-                      Empty testset{' '}
-                      <a className="emptytestset">
-                        <HiOutlineQuestionMarkCircle />
-                      </a>
-                      <Tooltip anchorSelect=".emptytestset" place="top">
-                        Drop labels for the testset
-                      </Tooltip>
-<<<<<<< HEAD
-                    </label>
-                    <input
-                      className="form-control"
-                      id="n_test"
-                      type="number"
-                      disabled={creatingProject}
-                      {...register('n_test')}
-                    />
-
-                    <details className="custom-details">
-                      <summary>Advanced options</summary>
-                      <label className="form-label" htmlFor="force_label">
-                        Prioritize existing labels{' '}
-                        <a className="force_label">
-                          <HiOutlineQuestionMarkCircle />
-                        </a>
-                        <Tooltip anchorSelect=".force_label" place="top">
-                          Select in priority the elements with existing labels (if any) of the first
-                          column of labels
-                        </Tooltip>
-                        <input
-                          id="force_label"
-                          type="checkbox"
-                          disabled={creatingProject}
-                          {...register('force_label')}
-                          className="mx-3"
-                        />
-                      </label>
-
-                      <label className="form-label" htmlFor="random_selection">
-                        Random selection of elements{' '}
-                        <a className="randomselection">
-                          <HiOutlineQuestionMarkCircle />
-                        </a>
-                        <Tooltip anchorSelect=".randomselection" place="top">
-                          If not, will keep the order (minus empty elements) only if testset = 0
-                        </Tooltip>
-                        <input
-                          id="random_selection"
-                          type="checkbox"
-                          disabled={creatingProject || force_label}
-                          {...register('random_selection')}
-                          className="mx-3"
-                        />
-                      </label>
-
-                      <label className="form-label" htmlFor="stratify_train">
-                        Stratify trainset{' '}
-                        <a className="stratify_train">
-                          <HiOutlineQuestionMarkCircle />
-                        </a>
-                        <Tooltip anchorSelect=".stratify_train" place="top">
-                          If selected, use the stratify columns to stratify train set. Small
-                          variation in the number of elements can happen.
-                        </Tooltip>
-                        <input
-                          id="stratify_train"
-                          type="checkbox"
-                          disabled={creatingProject || force_label}
-                          {...register('stratify_train')}
-                          className="mx-3"
-                        />
-                      </label>
-
-                      <label className="form-label" htmlFor="stratify_test">
-                        Stratify testset{' '}
-                        <a className="stratify_train">
-                          <HiOutlineQuestionMarkCircle />
-                        </a>
-                        <Tooltip anchorSelect=".stratify_train" place="top">
-                          If selected, use the stratify columns to stratify test set. Small
-                          variation in the number of elements can happen.
-                        </Tooltip>
-                        <input
-                          id="stratify_test"
-                          type="checkbox"
-                          disabled={creatingProject || force_label}
-                          {...register('stratify_test')}
-                          className="mx-3"
-                        />
-                      </label>
-
-                      <label className="form-label" htmlFor="cols_stratify">
-                        Column(s) used for stratification
-                        <a className="stratify">
-                          <HiOutlineQuestionMarkCircle />
-                        </a>
-                        <Tooltip anchorSelect=".stratify" place="top">
-                          If not empty, will stratify by the selected column (try to equilibrate the
-                          number of elements regarding each category)
-                        </Tooltip>
-                      </label>
-                      <Controller
-                        name="cols_stratify"
-                        control={control}
-                        render={({ field: { onChange } }) => (
-                          <Select
-                            options={availableFields}
-                            isMulti
-                            isDisabled={creatingProject}
-                            onChange={(selectedOptions) => {
-                              onChange(
-                                selectedOptions
-                                  ? selectedOptions.map((option) => option.value)
-                                  : [],
-                              );
-                            }}
-                          />
-                        )}
-                      />
-
-                      <label className="form-label" htmlFor="clear_test">
-                        Drop annotations for the testset{' '}
-                        <input
-                          id="clear_test"
-                          type="checkbox"
-                          disabled={creatingProject}
-                          {...register('clear_test')}
-                          className="mx-3"
-                        />
-                      </label>
-                    </details>
-                  </div>
-=======
+                      Drop annotations for the testset{' '}
                       <input
                         id="clear_test"
                         type="checkbox"
@@ -737,7 +588,6 @@
                       />
                     </label>
                   </details>
->>>>>>> c0474a3e
                 </div>
               </div>
             )
