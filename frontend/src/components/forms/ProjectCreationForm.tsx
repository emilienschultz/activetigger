--- conflicted
+++ resolved
@@ -276,49 +276,6 @@
                       ))}
                     </select>
 
-<<<<<<< HEAD
-                  <label className="form-label" htmlFor="language">
-                    Language of the corpus (for tokenization and word segmentation)
-                  </label>
-                  <select
-                    className="form-control"
-                    id="language"
-                    disabled={data === null}
-                    {...register('language')}
-                  >
-                    {langages.map((lang) => (
-                      <option key={lang.value} value={lang.value}>
-                        {lang.label}
-                      </option>
-                    ))}
-                  </select>
-
-                  <label className="form-label" htmlFor="col_label">
-                    Columns for existing annotations (optional)
-                    <a className="labels">
-                      <HiOutlineQuestionMarkCircle />
-                    </a>
-                    <Tooltip anchorSelect=".labels" place="top">
-                      Create a scheme for each column
-                    </Tooltip>
-                  </label>
-                  <Controller
-                    name="cols_label"
-                    control={control}
-                    render={({ field: { onChange } }) => (
-                      <Select
-                        options={columnsSelect}
-                        isMulti
-                        onChange={(selectedOptions) => {
-                          onChange(
-                            selectedOptions ? selectedOptions.map((option) => option.value) : [],
-                          );
-                        }}
-                      />
-                    )}
-                  />
-                  {/* <select
-=======
                     <label className="form-label" htmlFor="col_label">
                       Columns for existing annotations (optional)
                     </label>
@@ -339,7 +296,6 @@
                       )}
                     />
                     {/* <select
->>>>>>> 5446d4a6
                     className="event-control"
                     id="col_label"
                     disabled={data === null}
