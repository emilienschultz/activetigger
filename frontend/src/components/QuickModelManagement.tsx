import cx from 'classnames';
import { FC, useEffect, useState } from 'react';
import { Modal } from 'react-bootstrap';
import { Controller, SubmitHandler, useForm } from 'react-hook-form';
import { FaPlusCircle } from 'react-icons/fa';
import { FaGear } from 'react-icons/fa6';
import { MdDriveFileRenameOutline } from 'react-icons/md';
import Select from 'react-select';
import PulseLoader from 'react-spinners/PulseLoader';
import {
  useDeleteQuickModel,
  useGetQuickModel,
  useRenameQuickModel,
  useTrainQuickModel,
} from '../core/api';
import { useNotifications } from '../core/notifications';
import { getRandomName, sortDatesAsStrings } from '../core/utils';
import { MLStatisticsModel, ModelDescriptionModel, QuickModelInModel } from '../types';
import { CreateNewFeature } from './CreateNewFeature';
import { DisplayScores } from './DisplayScores';
import { ModelsPillDisplay } from './ModelsPillDisplay';
import { ValidateButtons } from './validateButton';
// TODO: default values + avoid generic parameters

interface Options {
  models?: string[];
}

interface FeaturesOptions {
  fasttext?: Options;
  sbert?: Options;
}

interface QuickModelManagementProps {
  projectName: string | null;
  currentScheme: string | null;
  baseQuickModels: Record<string, Record<string, number>>;
  availableQuickModels: ModelDescriptionModel[];
  availableFeatures: string[];
  availableLabels: string[];
  kindScheme: string;
  currentModel?: Record<string, never>;
  featuresOption: FeaturesOptions;
  columns: string[];
  isComputing: boolean;
}

interface renameModel {
  new_name: string;
}

export default function ModelsTable(
  name: string | null,
  availableQuickModels: ModelDescriptionModel[],
) {
  const model = availableQuickModels.filter((e) => e.name == name)[0];
  if (!model) return null;
  return (
    <>
      <table className="table table-striped table-hover w-50 mt-2">
        <thead>
          <tr>
            <th scope="col">Key</th>
            <th scope="col">Value</th>
          </tr>
        </thead>
        <tbody>
          {model.parameters &&
            Object.entries(model.parameters || {}).map(([key, value], i) => (
              <tr key={i}>
                <td>{key}</td>
                <td>
                  {Array.isArray(value)
                    ? (value as string[]).join(', ') // or use bullets if you prefer
                    : typeof value === 'object' && value !== null
                      ? JSON.stringify(value, null, 2)
                      : String(value)}
                </td>
              </tr>
            ))}
        </tbody>
      </table>
    </>
  );
}

export const QuickModelManagement: FC<QuickModelManagementProps> = ({
  projectName,
  currentScheme,
  baseQuickModels,
  availableQuickModels,
  availableFeatures,
  availableLabels,
  kindScheme,
  currentModel,
  featuresOption,
  columns,
  isComputing,
}) => {
  const { notify } = useNotifications();

  // hooks to update
  const { trainQuickModel } = useTrainQuickModel(projectName, currentScheme);

  // available features
  const features = availableFeatures.map((e) => ({ value: e, label: e }));

  // current quickmodel
  const [currentQuickModelName, setCurrentQuickModelName] = useState<string | null>(
    availableQuickModels.length > 0 ? availableQuickModels[0].name : null,
  );
  // Modal rename and form to rename
  const [showRename, setShowRename] = useState(false);
  const { renameQuickModel } = useRenameQuickModel(projectName || null);
  const {
    handleSubmit: handleSubmitRename,
    register: registerRename,
    reset: resetRename,
  } = useForm<renameModel>();

  const onSubmitRename: SubmitHandler<renameModel> = async (data) => {
    if (currentQuickModelName) {
      await renameQuickModel(currentQuickModelName, data.new_name);
      resetRename();
      setShowRename(false);
    } else notify({ type: 'error', message: 'New name is void' });
  };

  // get information on the quickmodel
  const { currentModel: currentModelInformations } = useGetQuickModel(
    projectName,
    currentQuickModelName,
    currentQuickModelName,
  );
  const filterFeatures = (features: Feature[]) => {
    const filtered = features.filter((e) => /sbert|fasttext/i.test(e.label));
    const predictFeature = features.find((e) => /predict/i.test(e.label)); // Trouve le premier "predict"
    const sbertFeature = features.find((e) => /sbert/i.test(e.label)); // Trouve le premier "sbert"

    if (sbertFeature) {
      filtered.push(sbertFeature);
    } else if (predictFeature) {
      filtered.push(predictFeature);
    }

    return filtered;
  };

  const predictions = filterFeatures(features);
  const defaultFeatures = predictions.length > 0 ? [predictions[predictions.length - 1]] : [];

  // delete quickmodel
  const { deleteQuickModel } = useDeleteQuickModel(projectName);

  // create form
  const { register, handleSubmit, control, watch, setValue } = useForm<QuickModelInModel>({
    defaultValues: {
      name: getRandomName('QuickModel'),
      model: 'logistic-l1',
      scheme: currentScheme || undefined,
      params: {
        costLogL1: 1,
        costLogL2: 1,
        n_neighbors: 3,
        alpha: 1,
        n_estimators: 500,
        max_features: null,
      },
      balance_classes: false,
      cv10: false,
      dichotomize: kindScheme == 'multilabel' ? availableLabels[0] : undefined,
      features: defaultFeatures.map((e) => e.value),
    },
  });

  // update the values from the current model if it exists
  useEffect(() => {
    if (currentModel?.params) {
      const filteredParams = Object.entries(currentModel.params)
        .filter(([key]) => key !== 'features') // key is the param name
        .reduce(
          (acc, [key, value]) => {
            if (
              typeof value === 'string' ||
              typeof value === 'number' ||
              typeof value === 'boolean'
            ) {
              acc[key] = value;
            }
            return acc;
          },
          {} as Record<string, string | number | boolean>,
        );

      setValue('params', filteredParams as QuickModelInModel['params']);
    }
  }, [currentModel, setValue]);

  // state for the model selected to modify parameters
  const selectedModel = watch('model');

  // action when form validated
  const onSubmit: SubmitHandler<QuickModelInModel> = async (formData) => {
    const watchedFeatures = watch('features');
    if (watchedFeatures.length == 0) {
      notify({ type: 'error', message: 'Please select at least one feature' });
      return;
    }
    await trainQuickModel(formData);
    setDisplayNewModel(false);
  };

  // build default features selected
  type Feature = {
    label: string;
    value: string;
  };

  const [formSelectedFeatures, setFormSelectedFeatures] = useState<string[]>(
    defaultFeatures.map((e) => e.value),
  );

  // state for new feature
  const [displayNewFeature, setDisplayNewFeature] = useState<boolean>(false);
  const [displayNewModel, setDisplayNewModel] = useState<boolean>(false);

  const [showParameters, setShowParameters] = useState(false);

  const selectedFeaturesContainsBERTFeatures = () => {
    return formSelectedFeatures
      .map((feature) => feature?.slice(0, 8) === 'predict_')
      .includes(true);
  };

  const cleanDisplay = (listOfFeatures: string, sep?: string) => {
    if (!sep) {
      sep = ' and ';
    }
    if (listOfFeatures) {
      return listOfFeatures
        .replaceAll('"', '')
        .replaceAll('[', '')
        .replaceAll(']', '')
        .replaceAll(',', sep);
    } else {
      return 'Loading...';
    }
  };

  const displayBalanceClasses = (balance_classes: string | boolean) => {
    if (typeof balance_classes === 'string') {
      return balance_classes;
    } else {
      return balance_classes ? 'true' : 'false';
    }
  };
  return (
    <div className="w-100">
      <ModelsPillDisplay
        modelNames={availableQuickModels
          .sort((quickModelA, quickModelB) =>
            sortDatesAsStrings(quickModelA?.time, quickModelB?.time, true),
          )
          .map((quickModel) => quickModel.name)}
        currentModelName={currentQuickModelName}
        setCurrentModelName={setCurrentQuickModelName}
        deleteModelFunction={deleteQuickModel}
      >
        <button
          onClick={() => setDisplayNewModel(true)}
          className={cx('model-pill ', isComputing ? 'disabled' : '')}
          id="create-new"
        >
          <FaPlusCircle size={20} /> Create new model
        </button>
      </ModelsPillDisplay>

      {isComputing && (
        <div className="btn btn-primary mt-3 d-flex align-items-center">
          <PulseLoader color={'white'} /> Computing
        </div>
      )}
      {currentModelInformations && currentQuickModelName && (
        <div>
          <div className="d-flex my-4">
            <button
              className="btn btn-outline-secondary btn-sm me-2 d-flex align-items-center"
              onClick={() => setShowParameters(true)}
            >
              <FaGear size={18} className="me-1" />
              Parameters
            </button>
            <button
              className="btn btn-outline-secondary btn-sm me-2 d-flex align-items-center"
              onClick={() => setShowRename(true)}
            >
              <MdDriveFileRenameOutline size={18} className="me-1" />
              Rename
            </button>
            <ValidateButtons
              projectSlug={projectName}
              modelName={currentQuickModelName}
              kind="quick"
              currentScheme={currentScheme}
              id="compute-prediction"
              buttonLabel="Compute predictions"
            />
          </div>
          <DisplayScores
            title={'Validation scores from the training data (internal validation)'}
            scores={currentModelInformations.statistics_test as MLStatisticsModel}
            projectSlug={projectName}
          />
          {currentModelInformations.statistics_cv10 && (
            <>
              <div className="subsection">
                Validation scores from the training data (internal validation)
              </div>
              <DisplayScores
                title="Cross validation CV10"
                scores={
                  currentModelInformations.statistics_cv10 as unknown as Record<string, number>
                }
              />
            </>
          )}
        </div>
      )}

      <Modal
        show={displayNewModel}
        id="quickmodel-modal"
        onHide={() => setDisplayNewModel(false)}
        centered
        size="xl"
      >
        <Modal.Header closeButton>
          <Modal.Title>Train a new quick model</Modal.Title>
        </Modal.Header>
        <Modal.Body>
          <div>
            <form onSubmit={handleSubmit(onSubmit)}>
              <div>
                <label htmlFor="name">Model name</label>
                <input
                  type="text"
                  id="name"
                  placeholder="Model name"
                  className="form-control"
                  {...register('name')}
                />
              </div>
              <div>
                <div>
                  <label htmlFor="features">Features used to predict (X)</label>
                  <button
                    type="button"
                    className="btn btn-outline-secondary d-flex align-items-center my-1"
                    onClick={() => setDisplayNewFeature(true)}
                  >
                    <FaPlusCircle size={18} className="me-1" /> Add a new feature
                  </button>
                  <Controller
                    name="features"
                    control={control}
                    render={({ field: { onChange, value } }) => (
                      <>
                        {' '}
                        <Select
                          options={features}
                          isMulti
                          value={features.filter((option) => value.includes(option.value))}
                          onChange={(selectedOptions) => {
                            onChange(
                              selectedOptions ? selectedOptions.map((option) => option.value) : [],
                            );
                            setFormSelectedFeatures(
                              selectedOptions ? selectedOptions.map((option) => option.value) : [],
                            );
                          }}
                        />
                      </>
                    )}
                  />
                  {selectedFeaturesContainsBERTFeatures() && (
                    <a className="explanations">
                      ⚠️ Warning: using BERT predictions as features results in strongly
                      upward-biased quality metrics on the train set.
                    </a>
                  )}
                </div>
              </div>
              <details className="custom-details">
                <summary>Advanced parameters</summary>

                <label htmlFor="model">Select a model</label>
                <select id="model" {...register('model')}>
                  {Object.keys(baseQuickModels).map((e) => (
                    <option key={e}>{e}</option>
                  ))}{' '}
                </select>
                {kindScheme == 'multilabel' && (
                  <>
                    <label htmlFor="dichotomize">Dichotomize on the label</label>
                    <select id="dichotomize" {...register('dichotomize')}>
                      {Object.values(availableLabels).map((e) => (
                        <option key={e}>{e}</option>
                      ))}{' '}
                    </select>
                  </>
                )}
                {
                  //generate_config(selectedQuickModel)
                  (selectedModel == 'logistic-l2' && (
                    <div key="logistic-l2">
                      <label htmlFor="costLogL2">Cost</label>
                      <input
                        type="number"
                        step="1"
                        id="logistic-l2"
                        {...register('params.costLogL2', { valueAsNumber: true })}
                      ></input>
                    </div>
                  )) ||
                    (selectedModel == 'knn' && (
                      <div key="knn">
                        <label htmlFor="n_neighbors">Number of neighbors</label>
                        <input
                          type="number"
                          step="1"
                          id="n_neighbors"
                          {...register('params.n_neighbors', { valueAsNumber: true })}
                        ></input>
                      </div>
                    )) ||
                    (selectedModel == 'logistic-l1' && (
                      <div key="logistic-l1">
                        <label htmlFor="costLogL1">Cost</label>
                        <input
                          type="number"
                          step="1"
                          id="logistic-l1"
                          {...register('params.costLogL1', { valueAsNumber: true })}
                        ></input>
                      </div>
                    )) ||
                    (selectedModel == 'multi_naivebayes' && (
                      <div key="multi_naivebayes">
                        <label htmlFor="alpha">Alpha</label>
                        <input
                          type="number"
                          id="alpha"
                          {...register('params.alpha', { valueAsNumber: true })}
                        ></input>
                        <label htmlFor="fit_prior">
                          <input
                            type="checkbox"
                            id="fit_prior"
                            {...register('params.fit_prior')}
                            checked
                          />
                          Fit prior
                        </label>
                      </div>
                    )) ||
                    (selectedModel == 'randomforest' && (
                      <div key="randomforest">
                        <label htmlFor="n_estimators">Number of estimators</label>
                        <input
                          type="number"
                          step="1"
                          id="n_estimators"
                          {...register('params.n_estimators', { valueAsNumber: true })}
                        ></input>
                        <label htmlFor="max_features">Max features</label>
                        <input
                          type="number"
                          step="1"
                          id="max_features"
                          {...register('params.max_features', { valueAsNumber: true })}
                        ></input>
                      </div>
                    ))
                }

<<<<<<< HEAD
                <label htmlFor="cv10">
                  10-fold cross validation
                  <input type="checkbox" id="cv10" {...register('cv10')} className="mx-3" />
                </label>
                {['logistic-l1', 'logistic-l2', 'randomforest'].includes(selectedModel) && (
                  <label htmlFor="balance_classes">
                    Automatically balance classes
                    <input
                      type="checkbox"
                      id="balance_classes"
                      {...register('balance_classes')}
                      className="mx-3"
                    />
                  </label>
                )}
=======
                <div className="d-flex align-items-center">
                  <label htmlFor="cv10">
                    <input type="checkbox" id="cv10" {...register('cv10')} />
                    10-fold cross validation
                  </label>
                </div>
>>>>>>> f7e42845
              </details>

              <button className="btn btn-primary btn-validation">Train quick model</button>
            </form>
          </div>
        </Modal.Body>
      </Modal>
      <Modal
        show={displayNewFeature}
        id="features-modal"
        size="xl"
        onHide={() => setDisplayNewFeature(false)}
      >
        <Modal.Header closeButton>
          <Modal.Title>Configure active learning</Modal.Title>
        </Modal.Header>
        <Modal.Body>
          <CreateNewFeature
            projectName={projectName || ''}
            featuresOption={featuresOption}
            columns={columns}
          />
        </Modal.Body>
      </Modal>
      <Modal show={showParameters} id="parameters-modal" onHide={() => setShowParameters(false)}>
        <Modal.Header closeButton>
          <Modal.Title>Parameters of {currentQuickModelName}</Modal.Title>
        </Modal.Header>
        <Modal.Body>
          {currentModelInformations && (
            <table className="table table-striped table-hover w-100 mt-2">
              <tbody>
                <tr>
                  <td>Model type</td>
                  <td>{currentModelInformations?.model}</td>
                </tr>
                <tr>
                  <td>Input features</td>
                  <td>
                    {cleanDisplay(
                      JSON.stringify(currentModelInformations?.features) as unknown as string,
                      ', ',
                    )}
                  </td>
                </tr>
                {Object.entries(currentModelInformations?.params || {}).map(([key, value], i) => (
                  <tr key={i}>
                    <td>{key}</td>
                    <td>
                      {Array.isArray(value)
                        ? (value as string[]).join(', ') // or use bullets if you prefer
                        : typeof value === 'object' && value !== null
                          ? JSON.stringify(value, null, 2)
                          : String(value)}
                    </td>
                  </tr>
                ))}
                <tr>
                  <td>Balance classes</td>
                  <td>{displayBalanceClasses(currentModelInformations?.balance_classes)}</td>
                </tr>
              </tbody>
            </table>
          )}
        </Modal.Body>
      </Modal>
      <Modal show={showRename} id="rename-modal" onHide={() => setShowRename(false)}>
        <Modal.Header closeButton>
          <Modal.Title>Rename {currentQuickModelName}</Modal.Title>
        </Modal.Header>
        <Modal.Body>
          <form onSubmit={handleSubmitRename(onSubmitRename)}>
            <input
              id="new_name"
              className="form-control me-2 mt-2"
              type="text"
              placeholder="New name of the model"
              {...registerRename('new_name')}
            />
            <button className="btn btn-primary me-2 mt-2">Rename</button>
          </form>
        </Modal.Body>
      </Modal>
    </div>
  );
};<|MERGE_RESOLUTION|>--- conflicted
+++ resolved
@@ -483,30 +483,12 @@
                     ))
                 }
 
-<<<<<<< HEAD
-                <label htmlFor="cv10">
-                  10-fold cross validation
-                  <input type="checkbox" id="cv10" {...register('cv10')} className="mx-3" />
-                </label>
-                {['logistic-l1', 'logistic-l2', 'randomforest'].includes(selectedModel) && (
-                  <label htmlFor="balance_classes">
-                    Automatically balance classes
-                    <input
-                      type="checkbox"
-                      id="balance_classes"
-                      {...register('balance_classes')}
-                      className="mx-3"
-                    />
-                  </label>
-                )}
-=======
                 <div className="d-flex align-items-center">
                   <label htmlFor="cv10">
                     <input type="checkbox" id="cv10" {...register('cv10')} />
                     10-fold cross validation
                   </label>
                 </div>
->>>>>>> f7e42845
               </details>
 
               <button className="btn btn-primary btn-validation">Train quick model</button>
