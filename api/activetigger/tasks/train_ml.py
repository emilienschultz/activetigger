--- conflicted
+++ resolved
@@ -88,12 +88,6 @@
         proba["prediction"] = proba.drop(columns="entropy").idxmax(axis=1)
 
         # compute training metrics and write
-<<<<<<< HEAD
-        metrics_train = get_metrics(Y_train, Y_pred_train, labels = self.labels)
-        metrics_train.false_predictions = None
-        metrics_test = get_metrics(Y_test, Y_pred_test, labels = self.labels)
-        metrics_test.false_predictions = None
-=======
         if self.texts is not None:
             texts_train = self.texts.loc[Y_train.index]
             texts_test = self.texts.loc[Y_test.index]
@@ -107,7 +101,6 @@
             metrics_test.false_predictions = None
 
         # compute 10-CV metrics
->>>>>>> e2c1ddc2
         if self.cv10:
             num_folds = 10
             kf = KFold(n_splits=num_folds, shuffle=True, random_state=42)
