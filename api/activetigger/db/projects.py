--- conflicted
+++ resolved
@@ -200,52 +200,6 @@
             ).first()
             session.delete(project)
 
-<<<<<<< HEAD
-=======
-    def add_generated(
-        self,
-        user: str,
-        project_slug: str,
-        element_id: str,
-        endpoint: str,
-        prompt: str,
-        answer: str,
-    ):
-        session = self.Session()
-        generation = Generations(
-            user_id=user,
-            time=datetime.datetime.now(),
-            project_id=project_slug,
-            element_id=element_id,
-            endpoint=endpoint,
-            prompt=prompt,
-            answer=answer,
-        )
-        session.add(generation)
-        session.commit()
-        session.close()
-
-    def get_generated(self, project_slug: str, username: str, n_elements: int = 10):
-        """
-        Get elements from generated table by order desc
-        """
-        session = self.Session()
-        generated = (
-            session.query(Generations)
-            .filter(
-                Generations.project_id == project_slug, Generations.user_id == username
-            )
-            .order_by(Generations.time.desc())
-            .limit(n_elements)
-            .all()
-        )
-        session.close()
-        return [
-            [el.time, el.element_id, el.prompt, el.answer, el.endpoint]
-            for el in generated
-        ]
-
->>>>>>> 82ece9d8
     def get_distinct_users(
         self, project_slug: str, timespan: int | None
     ) -> Sequence[Users]:
