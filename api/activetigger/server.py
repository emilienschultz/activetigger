import io
import json
import logging
import os
import secrets
import shutil
import time
from datetime import datetime, timedelta, timezone
from pathlib import Path
from typing import cast

import pandas as pd
import pytz
import yaml
from fastapi.encoders import jsonable_encoder
from jose import jwt
from pandas import DataFrame
from pydantic import ValidationError
from slugify import slugify

from activetigger.datamodels import (
    ProjectDataModel,
    ProjectModel,
    ProjectSummaryModel,
    SimpleModelModel,
    TestSetDataModel,
    UserFeatureComputing,
    UserGenerationComputing,
    UserModelComputing,
)
from activetigger.db import DBException
from activetigger.db.manager import DatabaseManager
from activetigger.features import Features
from activetigger.functions import cat2num, clean_regex
from activetigger.generation.generations import GenerationResult, Generations
from activetigger.models import BertModels, SimpleModels
from activetigger.projections import Projections
from activetigger.queue import Queue
from activetigger.schemes import Schemes
from activetigger.users import Users

logger = logging.getLogger("server")

# Define server parameters
db_name = "activetigger.db"
data_all = "data_all.parquet"
features_file = "features.parquet"
annotations_file = "annotations.parquet"
train_file = "train.parquet"
test_file = "test.parquet"
default_user = "root"
ALGORITHM = "HS256"
MAX_LOADED_PROJECTS = 20
N_WORKERS = 2
TIMEZONE = pytz.timezone("Europe/Paris")


class Server:
    """
    Server to manage backend
    """

    db_name: str
    features_file: str
    annotations_file: str
    data_all: str
    train_file: str
    test_file: str
    default_user: str
    algorithm: str
    n_workers: int
    starting_time: float
    secret_key: str
    path: Path
    path_models: Path
    db: Path
    projects: dict
    db_manager: DatabaseManager
    queue: Queue
    users: Users
    max_projects: int

    def __init__(self, path=".", path_models="./models") -> None:
        """
        Start the server
        """

        # unix system : set priority to this process
        try:
            os.nice(-15)
            print(f"Process niceness set to {os.nice(0)}")
        except PermissionError:
            print("You need administrative privileges to set negative niceness values.")

        self.max_projects = MAX_LOADED_PROJECTS
        self.db_name = db_name
        self.data_all = data_all
        self.features_file = features_file
        self.annotations_file = annotations_file
        self.train_file = train_file
        self.test_file = test_file
        self.default_user = default_user
        self.algorithm = ALGORITHM
        self.n_workers = N_WORKERS

        self.starting_time = time.time()
        self.secret_key = secrets.token_hex(32)

        # Define path
        self.path = Path(path)
        self.path_models = Path(path_models)

        # if a YAML configuration file exists, overwrite
        if Path("config.yaml").exists():
            with open("config.yaml") as f:
                config = yaml.safe_load(f)
            if "path" in config:
                self.path = Path(config["path"])
            if "path_models" in config:
                self.path_models = Path(config["path_models"])

        self.db = self.path.joinpath(self.db_name)

        # create directories
        (self.path.joinpath("static")).mkdir(parents=True, exist_ok=True)
        self.path_models.mkdir(exist_ok=True)

        # attributes of the server
        self.projects = {}
        self.db_manager = DatabaseManager(str(self.db))
        self.queue = Queue(self.n_workers)
        self.users = Users(self.db_manager)

        # logging
        logging.basicConfig(
            filename=self.path.joinpath("log_server.log"),
            level=logging.DEBUG,
            format="%(asctime)s - %(name)s - %(levelname)s - %(message)s",
        )

    def __del__(self):
        """
        Close the server
        """
        print("Ending the server")
        logger.error("Disconnect server")
        self.queue.executor.shutdown()
        self.queue.close()
        print("Server off")

    def log_action(
        self,
        user: str,
        action: str,
        project: str = "general",
        connect="not implemented",
    ) -> None:
        """
        Log action in the database
        """
        self.db_manager.projects_service.add_log(user, action, project, connect)
        logger.info("%s from %s in project %s", action, user, project)

    def get_logs(
        self, project_slug: str, limit: int, partial: bool = True
    ) -> pd.DataFrame:
        """
        Get logs for a user/project
        """
        logs = self.db_manager.projects_service.get_logs("all", project_slug, limit)
        df = pd.DataFrame(
            logs, columns=["id", "time", "user", "project", "action", "NA"]
        )
        if partial:
            return df[~df["action"].str.contains("INFO ")]
        return df

    def get_auth_projects(self, username: str) -> list[ProjectSummaryModel]:
        """
        Get projects authorized for the user
        """
        projects_auth = self.users.get_auth_projects(username)
        return [
            ProjectSummaryModel(
                user_right=i[1],
                parameters=ProjectModel(**i[2]),
                created_by=i[3],
                created_at=i[4].strftime("%Y-%m-%d %H:%M:%S"),
            )
            for i in projects_auth
        ]

    def get_project_params(self, project_slug: str) -> ProjectModel | None:
        """
        Get project params from database
        """
        existing_project = self.db_manager.projects_service.get_project(project_slug)
        if existing_project:
            return ProjectModel(**existing_project["parameters"])
        else:
            return None

    def exists(self, project_name: str) -> bool:
        """
        Test if a project exists in the database
        with a sluggified form (to be able to use it in URL)
        """
        return slugify(project_name) in self.existing_projects()

    def create_access_token(self, data: dict, expires_min: int = 60):
        """
        Create access token
        """
        # create the token
        to_encode = data.copy()
        expire = datetime.now(timezone.utc) + timedelta(minutes=expires_min)
        to_encode.update({"exp": expire})
        encoded_jwt = jwt.encode(to_encode, self.secret_key, algorithm=self.algorithm)

        # add it in the database as active
        self.db_manager.projects_service.add_token(encoded_jwt, "active")

        # return it
        return encoded_jwt

    def revoke_access_token(self, token) -> None:
        """
        Revoke existing access token
        """
        self.db_manager.projects_service.revoke_token(token)
        return None

    def decode_access_token(self, token: str):
        """
        Decode access token
        """
        # get status
        try:
            status = self.db_manager.projects_service.get_token_status(token)
        except DBException as e:
            raise Exception from e

        if status != "active":
            raise Exception("Token is invalid")

        # decode payload
        payload = jwt.decode(token, self.secret_key, algorithms=[self.algorithm])
        return payload

    def start_project(self, project_slug: str) -> dict:
        """
        Load project in server
        """
        if not self.exists(project_slug):
            return {"error": "Project does not exist"}

        self.projects[project_slug] = Project(
            project_slug, self.queue, self.db_manager, path_models=self.path_models
        )
        return {"success": "Project loaded"}

    def set_project_parameters(self, project: ProjectModel, username: str) -> dict:
        """
        Update project parameters in the DB
        """

        # get project
        existing_project = self.db_manager.projects_service.get_project(
            project.project_slug
        )

        if existing_project:
            # Update the existing project
            self.db_manager.projects_service.update_project(
                project.project_slug, jsonable_encoder(project)
            )
            return {"success": "project updated"}
        else:
            # Insert a new project
            self.db_manager.projects_service.add_project(
                project.project_slug, jsonable_encoder(project), username
            )
            return {"success": "project added"}

    def existing_projects(self) -> list:
        """
        Get existing projects
        """
        existing_projects = self.db_manager.projects_service.existing_projects()
        return existing_projects

    def create_project(self, params: ProjectDataModel, username: str) -> dict:
        """
        Set up a new project
        - load data and save
        - initialize parameters in the db
        - initialize files
        - add preliminary tags

        Comments:
        - when saved, the files followed the nomenclature of the project : text, label, etc.
        """

        # test if possible to create the project
        if self.exists(params.project_name):
            return {"error": "Project name already exist"}

        # test if the name of the column is specified
        if params.col_id is None or params.col_id == "":
            return {"error": "Probleme with the id column: empty name"}
        if params.cols_text is None or len(params.cols_text) == 0:
            return {"error": "There is no column selected for the text"}

        # get the slug of the project name as a key
        project_slug = slugify(params.project_name)

        # create dedicated directory
        params.dir = self.path.joinpath(project_slug)
        if params.dir is None:
            return {"error": "This name is already used"}
        os.makedirs(params.dir)

        # copy total dataset as a copy (csv for the moment)
        with open(params.dir.joinpath("data_raw.csv"), "w") as f:
            f.write(params.csv)

        # Step 1 : load all data and index to str and rename columns
        content = pd.read_csv(params.dir.joinpath("data_raw.csv"), dtype=str)

        # rename columns both for data & params to avoid confusion
        content.columns = ["dataset_" + i for i in content.columns]
        params.col_id = "dataset_" + params.col_id if params.col_id else None
        params.cols_text = ["dataset_" + i for i in params.cols_text if i]
        params.cols_context = ["dataset_" + i for i in params.cols_context if i]
        params.col_label = "dataset_" + params.col_label if params.col_label else None
        params.cols_test = ["dataset_" + i for i in params.cols_test if i]

        # remove empty lines
        content = content.dropna(how="all")
        all_columns = list(content.columns)
        n_total = len(content)

        # test if the size of the sample requested is possible
        if len(content) < params.n_test + params.n_train:
            shutil.rmtree(params.dir)
            return {
                "error": f"Not enough data for creating the train/test dataset. Current : {len(content)} ; Selected : {params.n_test + params.n_train}"
            }

        # create the index
        keep_id = []  # keep unchanged the index to avoid desindexing
        # case of the index should be the row number
        if params.col_id == "dataset_row_number":
            print("Use the row number as index")
            content["id"] = [str(i) for i in range(len(content))]
            content.set_index("id", inplace=True)
        # case of a column as index
        else:
            # check if index after slugify is unique otherwise throw an error
            if not (
                (content[params.col_id].astype(str).apply(slugify)).nunique()
                == len(content)
            ):
                shutil.rmtree(params.dir)
                return {"error": "The column selected for index has not unique values."}
            content["id"] = content[params.col_id].astype(str).apply(slugify)
            keep_id.append(params.col_id)
            content.set_index("id", inplace=True)

        # create the text column, merging the different columns
        content["text"] = content[params.cols_text].apply(
            lambda x: "\n\n".join([str(i) for i in x if pd.notnull(i)]), axis=1
        )

        # drop NA texts
        n_before = len(content)
        content.dropna(subset=["text"], inplace=True)
        if n_before != len(content):
            print(f"Drop {n_before - len(content)} empty text lines")

        # manage the label column
        if (params.col_label is not None) & (params.col_label != ""):
            content.rename(columns={params.col_label: "label"}, inplace=True)
        else:
            content["label"] = None
            params.col_label = None

        # limit of usable text (in the futur, will be defined by the number of token)
        def limit(text):
            return 1200

        content["limit"] = content["text"].apply(limit)

        # save a complete copy of the dataset
        content.to_parquet(params.dir.joinpath(self.data_all), index=True)

        # Step 2 : test dataset : from the complete dataset + random/stratification
        rows_test = []
        params.test = False
        testset = None
        if params.n_test != 0:
            # if no stratification
            if len(params.cols_test) == 0:
                testset = content.sample(params.n_test)
            # if stratification, total cat, number of element per cat, sample with a lim
            else:
                df_grouped = content.groupby(params.cols_test, group_keys=False)
                nb_cat = len(df_grouped)
                nb_elements_cat = round(params.n_test / nb_cat)
                testset = df_grouped.apply(
                    lambda x: x.sample(min(len(x), nb_elements_cat))
                )
            testset.to_parquet(params.dir.joinpath(self.test_file), index=True)
            params.test = True
            rows_test = list(testset.index)

        # Step 3 : train dataset, remove test rows, prioritize labelled data
        content = content.drop(rows_test)
        f_notna = content["label"].notna()
        f_na = content["label"].isna()

        if (
            f_notna.sum() > params.n_train
        ):  # case where there is more labelled data than needed
            trainset = content[f_notna].sample(params.n_train)
        else:
            n_train_random = params.n_train - f_notna.sum()  # number of element to pick
            trainset = pd.concat(
                [content[f_notna], content[f_na].sample(n_train_random)]
            )

        trainset.to_parquet(params.dir.joinpath(self.train_file), index=True)
        trainset[list(set(["text"] + params.cols_context + keep_id))].to_parquet(
            params.dir.joinpath(self.annotations_file), index=True
        )
        trainset[[]].to_parquet(params.dir.joinpath(self.features_file), index=True)

        # if the case, add existing annotations in the database
        if params.col_label is None:
            self.db_manager.projects_service.add_scheme(
                project_slug, "default", [], "multiclass", "system"
            )
        else:
            # determine if multiclass / multilabel (arbitrary rule)
            delimiters = content["label"].str.contains("|", regex=False).sum()
            print("DELIMITERS", delimiters)

            # check there is a limited number of labels
            df = content["label"].dropna()
            params.default_scheme = list(df.unique())

            if len(params.default_scheme) < 30:
                print("Add scheme/labels from file in train/test")

                # add the scheme in the database
                self.db_manager.projects_service.add_scheme(
                    project_slug,
                    "default",
                    list(params.default_scheme),
                    "multiclass" if delimiters < 5 else "multilabel",
                    "system",
                )

                # add the labels from the trainset in the database
                elements = [
                    {"element_id": element_id, "annotation": label, "comment": ""}
                    for element_id, label in trainset["label"].dropna().items()
                ]
                self.db_manager.projects_service.add_annotations(
                    dataset="train",
                    user=username,
                    project_slug=project_slug,
                    scheme="default",
                    elements=elements,
                )
                # add the labels from the trainset in the database if exists & not clear
                if isinstance(testset, pd.DataFrame) and not params.clear_test:
                    elements = [
                        {"element_id": element_id, "annotation": label, "comment": ""}
                        for element_id, label in testset["label"].dropna().items()
                    ]
                    self.db_manager.projects_service.add_annotations(
                        dataset="test",
                        user=username,
                        project_slug=project_slug,
                        scheme="default",
                        elements=elements,
                    )
            else:
                print("Too many different labels > 30")

        # add user right on the project + root
        self.users.set_auth(username, project_slug, "manager")
        self.users.set_auth("root", project_slug, "manager")

        # save parameters (without the data)
        params.col_label = None  # reverse dummy
        project = params.model_dump()

        # add elements for the parameters
        project["project_slug"] = project_slug
        project["all_columns"] = all_columns
        project["n_total"] = n_total

        # save the parameters
        self.set_project_parameters(ProjectModel(**project), username)

        # clean
        os.remove(params.dir.joinpath("data_raw.csv"))

        return {"success": project_slug}

    def delete_project(self, project_slug: str) -> dict:
        """
        Delete a project
        """

        if not self.exists(project_slug):
            return {"error": "Project doesn't exist"}

        # remove directory
        params = self.get_project_params(project_slug)
        if params is not None and params.dir is not None and params.dir.exists():
            shutil.rmtree(params.dir)

        # clean database
        self.db_manager.projects_service.delete_project(project_slug)

        # clean memory
        if project_slug in self.projects:
            del self.projects[project_slug]

        return {"success": "Project deleted"}


class Project(Server):
    """
    Project object
    """

    starting_time: float
    name: str
    queue: Queue
    computing: list[UserGenerationComputing | UserFeatureComputing | UserModelComputing]
    path_models: Path
    db_manager: DatabaseManager
    params: ProjectModel
    content: DataFrame
    schemes: Schemes
    features: Features
    bertmodels: BertModels
    simplemodels: SimpleModels
    generations: Generations
    projections: Projections
    errors: list

    def __init__(
        self,
        project_slug: str,
        queue: Queue,
        db_manager: DatabaseManager,
        path_models: Path,
    ) -> None:
        """
        Load existing project
        """
        super().__init__()  # Call Server init to herit from it
        self.starting_time = time.time()
        self.name = project_slug
        self.queue = queue
        self.computing = []  # currently computing elements
        self.db_manager = db_manager
        try:
            self.params = self.load_params(project_slug)
        except Exception as e:
            raise ValueError("This project can be loaded", str(e))
        self.path_models = path_models

        # check if directory exists
        if self.params.dir is None:
            raise ValueError("No directory exists for this project")

        # loading data
        self.content = pd.read_parquet(self.params.dir.joinpath(train_file))

        # create specific management objets
        self.schemes = Schemes(
            project_slug,
            self.params.dir.joinpath(annotations_file),
            self.params.dir.joinpath(test_file),
            self.db_manager,
        )
        self.features = Features(
            project_slug,
            self.params.dir.joinpath(features_file),
            self.params.dir.joinpath(data_all),
            self.path_models,
            self.queue,
            cast(list[UserFeatureComputing], self.computing),
            self.db_manager,
            self.params.language,
        )
        self.bertmodels = BertModels(
            project_slug, self.params.dir, self.queue, self.computing, self.db_manager
        )
        self.simplemodels = SimpleModels(self.params.dir, self.queue, self.computing)
        self.generations = Generations(
            self.db_manager, cast(list[UserGenerationComputing], self.computing)
        )
        self.projections = Projections(self.computing)
        self.errors = []  # Move to specific class / db in the future

    def __del__(self):
        pass

    def load_params(self, project_slug: str) -> ProjectModel:
        """
        Load params from database
        """
        existing_project = self.db_manager.projects_service.get_project(project_slug)
        if existing_project:
            return ProjectModel(**existing_project["parameters"])
        else:
            raise NameError(f"{project_slug} does not exist.")

    def add_testdata(self, testset: TestSetDataModel, username: str, project_slug: str):
        """
        Add a test dataset

        The test dataset should :
        - not contains NA
        - have a unique id different from the complete dataset

        The id will be modified to indicate imported

        """
        if self.schemes.test is not None:
            raise Exception("There is already a test dataset")

        if self.params.dir is None:
            raise Exception("Cannot add test data without a valid dir")

        csv_buffer = io.StringIO(testset.csv)
        df = pd.read_csv(
            csv_buffer,
            dtype={testset.col_id: str, testset.col_text: str},
            nrows=testset.n_test,
        )

        if len(df) > 10000:
            raise Exception("You testset is too large")

        # change names
<<<<<<< HEAD
        df = df.rename(
            columns={testset.col_id: "id", testset.col_text: "text"}
        ).set_index("id")
=======
        if not testset.col_label:
            df = df.rename(
                columns={testset.col_id: "id", testset.col_text: "text"}
            ).set_index("id")
        else:
            df = df.rename(
                columns={
                    testset.col_id: "id",
                    testset.col_text: "text",
                    testset.col_label: "label",
                }
            )

        # deal with non-unique id
        # TODO : compare with the general dataset ???
        if not ((df["id"].astype(str).apply(slugify)).nunique() == len(df)):
            df["id"] = [str(i) for i in range(len(df))]
            print("ID not unique, changed to default id")

        # identify the dataset as imported and set the id
        df["id"] = df["id"].apply(lambda x: f"imported-{x}")
        df = df.set_index("id")

        # import labels if specified + scheme
        if testset.col_label and testset.scheme:
            # Check the label columns if they match the scheme or raise error
            scheme = self.schemes.available()[testset.scheme]
            for label in df[testset.col_label].unique():
                if label not in scheme:
                    raise Exception(f"Label {label} not in the scheme {testset.scheme}")

            elements = [
                {"element_id": element_id, "annotation": label, "comment": ""}
                for element_id, label in df[testset.col_label].dropna().items()
            ]
            self.db_manager.projects_service.add_annotations(
                dataset="test",
                user=username,
                project_slug=project_slug,
                scheme=testset.scheme,
                elements=elements,
            )
            print("Testset labels imported")
>>>>>>> 82ece9d8

        # write the dataset
        df[[testset.col_text]].to_parquet(self.params.dir.joinpath(self.test_file))
        # load the data
        self.schemes.test = df[[testset.col_text]]
        # update parameters
        self.params.test = True

        return {"success": "test dataset added"}

    def update_simplemodel(self, simplemodel: SimpleModelModel, username: str) -> dict:
        """
        Update simplemodel on the base of an already existing
        simplemodel object

        n_min: minimal number of elements annotated
        """
        if simplemodel.features is None or len(simplemodel.features) == 0:
            return {"error": "No feature selected"}
        if simplemodel.model not in list(self.simplemodels.available_models.keys()):
            return {"error": "Model doesn't exist"}
        if simplemodel.scheme not in self.schemes.available():
            return {"error": "Scheme doesn't exist"}
        if len(self.schemes.available()[simplemodel.scheme]) < 2:
            return {"error": "2 different labels needed"}

        # only dfm feature for multi_naivebayes (FORCE IT if available else error)
        if simplemodel.model == "multi_naivebayes":
            if "dfm" not in self.features.map:
                return {"error": "dfm feature not available for multi_naivebayes"}
            simplemodel.features = ["dfm"]
            simplemodel.standardize = False

        # test if the parameters have the correct format
        try:
            validation = self.simplemodels.validation[simplemodel.model]
            params = validation(**simplemodel.params).dict()
        except ValidationError as e:
            return {"error": e.json()}

        # add information on the target of the model
        if simplemodel.dichotomize is not None:
            params["dichotomize"] = simplemodel.dichotomize

        # get data
        df_features = self.features.get(simplemodel.features)
        df_scheme = self.schemes.get_scheme_data(scheme=simplemodel.scheme)

        # management for multilabels / dichotomize
        if simplemodel.dichotomize is not None:
            df_scheme["labels"] = df_scheme["labels"].apply(
                lambda x: self.schemes.dichotomize(x, simplemodel.dichotomize)
            )

        # test for a minimum of annotated elements
        counts = df_scheme["labels"].value_counts()
        valid_categories = counts[counts >= 3]
        if len(valid_categories) < 2:
            return {
                "error": "there are less than 2 categories with 3 annotated elements"
            }

        col_features = list(df_features.columns)
        data = pd.concat([df_scheme, df_features], axis=1)

        logger_simplemodel = logging.getLogger("simplemodel")
        logger_simplemodel.info("Building the simplemodel request")
        self.simplemodels.compute_simplemodel(
            user=username,
            scheme=simplemodel.scheme,
            features=simplemodel.features,
            name=simplemodel.model,
            df=data,
            col_labels="labels",
            col_features=col_features,
            model_params=params,
            standardize=simplemodel.standardize,
        )

        return {"success": "Simplemodel updated"}

    def get_next(
        self,
        scheme: str,
        selection: str = "deterministic",
        sample: str = "untagged",
        user: str = "user",
        label: None | str = None,
        history: list = [],
        frame: None | list = None,
        filter: str | None = None,
    ) -> dict:
        """
        Get next item for a specific scheme with a specific selection method
        - deterministic
        - random
        - active
        - maxprob
        - test

        history : previous selected elements
        frame is the use of projection coordinates to limit the selection
        filter is a regex to use on the corpus
        """

        if scheme not in self.schemes.available():
            return {"error": "Scheme doesn't exist"}

        # size of the subsample

        # specific case of test, random element
        if selection == "test":
            df = self.schemes.get_scheme_data(scheme, complete=True, kind=["test"])
            f = df["labels"].isnull()
            if len(df[f]) == 0:
                return {"error": "No element to annotate"}
            element_id = df[f].sample(random_state=42).index[0]
            element = {
                "element_id": str(element_id),
                "text": df.loc[element_id, "text"],
                "selection": "test",
                "context": {},
                "info": "",
                "predict": {"label": None, "proba": None},
                "frame": [],
                "limit": 1200,
                "history": [],
                "n_sample": f.sum(),
            }
            return element

        # select the current state of annotation
        df = self.schemes.get_scheme_data(scheme, complete=True)

        # build filters regarding the selection mode
        f = df["labels"].apply(lambda x: True)
        if sample == "untagged":
            f = df["labels"].isna()
        if sample == "tagged":
            f = df["labels"].notna()

        # add a regex condition to the selection
        if filter:
            # sanitize
            filter_san = clean_regex(filter)
            if "CONTEXT=" in filter_san:  # case to search in the context
                f_regex = (
                    df[self.params.cols_context]
                    .apply(lambda row: " ".join(row.values.astype(str)), axis=1)
                    .str.contains(
                        filter_san.replace("CONTEXT=", ""),
                        regex=True,
                        case=True,
                        na=False,
                    )
                )
            else:
                f_regex = df["text"].str.contains(
                    filter_san, regex=True, case=True, na=False
                )
            f = f & f_regex

        # manage frame selection (if projection, only in the box)
        if frame and len(frame) == 4:
            if user in self.features.projections:
                if "data" in self.features.projections[user]:
                    projection = self.features.projections[user]["data"]
                    f_frame = (
                        (projection[0] > frame[0])
                        & (projection[0] < frame[1])
                        & (projection[1] > frame[2])
                        & (projection[1] < frame[3])
                    )
                    f = f & f_frame
                else:
                    return {"error": "Data projection doesn't exist for this user"}
            else:
                return {"error": "Projection model doesn't exist for this user"}

        # test if there is at least one element available
        if sum(f) == 0:
            return {"error": "No element available with this selection mode."}

        # Take into account the session history
        ss = df[f].drop(history, errors="ignore")
        if len(ss) == 0:
            return {"error": "No element available with this selection mode."}
        indicator = None
        n_sample = f.sum()  # use len(ss) for adding history

        # select type of selection
        if selection == "deterministic":  # next row
            element_id = ss.index[0]

        if selection == "random":  # random row
            element_id = ss.sample(frac=1).index[0]

        # higher prob, only possible if the model has been trained
        if selection == "maxprob":
            if not self.simplemodels.exists(user, scheme):
                return {"error": "Simplemodel doesn't exist"}
            if label is None:  # default label to first
                return {"error": "Select a tag"}
            sm = self.simplemodels.get_model(user, scheme)  # get model
            proba = sm.proba.reindex(f.index)
            # use the history to not send already tagged data
            ss = (
                proba[f][label]
                .drop(history, errors="ignore")
                .sort_values(ascending=False)
            )  # get max proba id
            element_id = ss.index[0]
            n_sample = f.sum()
            indicator = f"probability: {round(proba.loc[element_id, label], 2)}"

        # higher entropy, only possible if the model has been trained
        if selection == "active":
            if not self.simplemodels.exists(user, scheme):
                return {"error": "Simplemodel doesn't exist"}
            sm = self.simplemodels.get_model(user, scheme)  # get model
            proba = sm.proba.reindex(f.index)
            # use the history to not send already tagged data
            ss = (
                proba[f]["entropy"]
                .drop(history, errors="ignore")
                .sort_values(ascending=False)
            )  # get max entropy id
            element_id = ss.index[0]
            n_sample = f.sum()
            indicator = round(proba.loc[element_id, "entropy"], 2)
            indicator = f"entropy: {indicator}"

        # get prediction of the id if it exists
        predict = {"label": None, "proba": None}

        if self.simplemodels.exists(user, scheme):
            sm = self.simplemodels.get_model(user, scheme)
            predicted_label = sm.proba.loc[element_id, "prediction"]
            predicted_proba = round(sm.proba.loc[element_id, predicted_label], 2)
            predict = {"label": predicted_label, "proba": predicted_proba}

        # get all tags already existing for the element
        previous = self.schemes.projects_service.get_annotations_by_element(
            self.params.project_slug, scheme, element_id
        )

        element = {
            "element_id": element_id,
            "text": self.content.fillna("NA").loc[element_id, "text"],
            "context": dict(
                self.content.fillna("NA")
                .loc[element_id, self.params.cols_context]
                .apply(str)
            ),
            "selection": selection,
            "info": indicator,
            "predict": predict,
            "frame": frame,
            "limit": int(self.content.loc[element_id, "limit"]),
            "history": previous,
            "n_sample": n_sample,
        }

        return element

    def get_element(
        self,
        element_id: str,
        scheme: str | None = None,
        user: str | None = None,
        dataset: str = "train",
    ):
        """
        Get an element of the database
        Separate train/test dataset
        TODO: better homogeneise with get_next ?
        """
        if dataset == "test":
            if element_id not in self.schemes.test.index:
                return {"error": "Element does not exist."}
            data = {
                "element_id": element_id,
                "text": self.schemes.test.loc[element_id, "text"],
                "context": {},
                "selection": "test",
                "predict": {"label": None, "proba": None},
                "info": "",
                "frame": None,
                "limit": 1200,
                "history": [],
            }
            return data
        if dataset == "train":
            if element_id not in self.content.index:
                return {"error": "Element does not exist."}

            # get prediction if it exists
            predict = {"label": None, "proba": None}
            if (user is not None) and (scheme is not None):
                if self.simplemodels.exists(user, scheme):
                    sm = self.simplemodels.get_model(user, scheme)
                    predicted_label = sm.proba.loc[element_id, "prediction"]
                    predicted_proba = round(
                        sm.proba.loc[element_id, predicted_label], 2
                    )
                    predict = {"label": predicted_label, "proba": predicted_proba}

            # get element tags
            history = self.schemes.projects_service.get_annotations_by_element(
                self.params.project_slug, scheme, element_id
            )

            data = {
                "element_id": element_id,
                "text": self.content.loc[element_id, "text"],
                "context": dict(
                    self.content.fillna("NA")
                    .loc[element_id, self.params.cols_context]
                    .apply(str)
                ),
                "selection": "request",
                "predict": predict,
                "info": "get specific",
                "frame": None,
                "limit": int(self.content.loc[element_id, "limit"]),
                "history": history,
            }

            return data
        return {"error": "wrong set"}

    def get_params(self) -> ProjectModel:
        """
        Send parameters
        """
        return self.params

    def get_statistics(self, scheme: str | None, user: str | None):
        """
        Generate a description of a current project/scheme/user
        Return:
            JSON
        """
        if scheme is None:
            return {"error": "Scheme not defined"}

        schemes = self.schemes.available()
        if scheme not in schemes:
            return {"error": "Scheme does not exist"}
        kind = schemes[scheme]["kind"]

        # part train
        r = {"train_set_n": len(self.schemes.content)}
        r["users"] = [
            i[0]
            for i in self.db_manager.projects_service.get_coding_users(
                scheme, self.params.project_slug
            )
        ]

        df = self.schemes.get_scheme_data(scheme, kind=["train", "predict"])

        # different treatment if the scheme is multilabel or multiclass
        r["train_annotated_n"] = len(df.dropna(subset=["labels"]))
        if kind == "multiclass":
            r["train_annotated_distribution"] = json.loads(
                df["labels"].value_counts().to_json()
            )
        else:
            r["train_annotated_distribution"] = json.loads(
                df["labels"].str.split("|").explode().value_counts().to_json()
            )

        # part test
        if self.params.test:
            df = self.schemes.get_scheme_data(scheme, kind=["test"])
            r["test_set_n"] = len(self.schemes.test)
            r["test_annotated_n"] = len(df.dropna(subset=["labels"]))
            if kind == "multiclass":
                r["test_annotated_distribution"] = json.loads(
                    df["labels"].value_counts().to_json()
                )
            else:
                r["test_annotated_distribution"] = json.loads(
                    df["labels"].str.split("|").explode().value_counts().to_json()
                )
        else:
            r["test_set_n"] = None
            r["test_annotated_n"] = None
            r["test_annotated_distribution"] = None

        if self.simplemodels.exists(user, scheme):
            sm = self.simplemodels.get_model(user, scheme)  # get model
            r["sm_10cv"] = sm.cv10

        return r

    def get_state(self):
        """
        Send state of the project
        """
        # start_time = time.time()
        r = {
            "params": self.params,
            "users": {"active": self.get_active_users()},
            "next": {
                "methods_min": ["deterministic", "random"],
                "methods": ["deterministic", "random", "maxprob", "active"],
                "sample": ["untagged", "all", "tagged"],
            },
            "schemes": {"available": self.schemes.available(), "statistics": {}},
            "features": {
                "options": self.features.options,
                "available": list(self.features.map.keys()),
                "training": self.features.current_computing(),
            },
            "simplemodel": {
                "options": self.simplemodels.available_models,
                "available": self.simplemodels.available(),
                "training": self.simplemodels.training(),
            },
            "bertmodels": {
                "options": self.bertmodels.base_models,
                "available": self.bertmodels.available(),
                "training": self.bertmodels.training(),
                "test": {},
                "base_parameters": self.bertmodels.params_default,
            },
            "projections": {
                "options": self.projections.options,
                "available": {
                    i: self.projections.available[i]["id"]
                    for i in self.projections.available
                },
                "training": self.projections.training(),  # list(self.projections.training().keys()),
            },
            "generations": {"training": self.generations.current_users_generating()},
            "errors": self.errors,
        }

        # end_time = time.time()
        # execution_time = end_time - start_time
        # print(f"Execution time: {execution_time:.5f} seconds")
        return r

    def export_features(self, features: list, format: str = "parquet"):
        """
        Export features data in different formats
        """
        if len(features) == 0:
            return {"error": "No features selected"}

        path = self.params.dir  # path of the data
        if path is None:
            raise ValueError("Problem of filesystem for project")

        data = self.features.get(features)

        file_name = f"extract_schemes_{self.name}.{format}"

        # create files
        if format == "csv":
            data.to_csv(path.joinpath(file_name))
        if format == "parquet":
            data.to_parquet(path.joinpath(file_name))
        if format == "xlsx":
            data.to_excel(path.joinpath(file_name))

        r = {"name": file_name, "path": path.joinpath(file_name)}

        return r

    def export_data(self, scheme: str, dataset: str = "train", format: str = "parquet"):
        """
        Export annotation data in different formats
        """
        path = self.params.dir  # path of the data
        if path is None:
            raise ValueError("Problem of filesystem for project")

        # test or train
        if dataset == "test":
            if not self.params.test:
                return {"error": "No test data"}
            data = self.schemes.get_scheme_data(
                scheme=scheme, complete=True, kind="test"
            )
            file_name = f"data_test_{self.name}_{scheme}.{format}"
        else:
            data = self.schemes.get_scheme_data(scheme=scheme, complete=True)
            file_name = f"data_train_{self.name}_{scheme}.{format}"

        # Create files
        if format == "csv":
            data.reset_index().map(str).to_csv(path.joinpath(file_name))
        if format == "parquet":
            data.reset_index().map(str).to_parquet(path.joinpath(file_name))
        if format == "xlsx":
            data.reset_index().map(str).to_excel(path.joinpath(file_name))

        r = {"name": file_name, "path": path.joinpath(file_name)}
        return r

    def get_active_users(self, period: int = 300):
        """
        Get current active users on the time period
        """
        users = self.db_manager.projects_service.get_distinct_users(self.name, period)
        return users

    def get_process(self, kind: str, user: str):
        """
        Get current processes
        """
        return [e for e in self.computing if e["user"] == user and e["kind"] == kind]

    def update_processes(self) -> dict:
        """
        Update completed processes and do specific operations regarding their kind
        - get the result from the queue
        - add the result if needed
        - manage error if needed
        """
        predictions = {}

        # TODO : clean old errors from the message list

        for e in self.computing.copy():
            # clean flag
            clean = False

            # case of not in queue
            if e.unique_id not in self.queue.current:
                print("Problem : id in computing not in queue")
                self.computing.remove(e)
                continue

            is_done = self.queue.current[e.unique_id]["future"].done()

            # case for bertmodels
            if (e.kind == "bert") and is_done:
                computation = cast(UserModelComputing, e)
                clean = True
                try:
                    # case there is a prediction
                    r = self.queue.current[e.unique_id]["future"].result()
                    if not isinstance(r, dict):
                        print("Probleme with the function")
                        self.computing.remove(e)
                        self.queue.delete(e.unique_id)
                        self.errors.append(
                            [
                                datetime.now(TIMEZONE),
                                "bert training",
                                "Probleme with the function",
                            ]
                        )
                        # return {"error": "Probleme with the function"}
                    if "error" in r:
                        print("Error in model training/predicting", r["error"])
                        self.computing.remove(e)
<<<<<<< HEAD
                        self.queue.delete(e.unique_id)
=======
                        self.queue.delete(e["unique_id"])
>>>>>>> 82ece9d8
                        self.errors.append(
                            [datetime.now(TIMEZONE), "bert training", r["error"]]
                        )
                        # return {"error": r["error"]}
                    if "prediction" in r:
<<<<<<< HEAD
                        predictions["predict_" + computation.model.name] = r[
                            "prediction"
                        ]
=======
                        # predictions["predict_" + e["model"].name] = r["prediction"]
                        # print("Prediction added")
                        continue
>>>>>>> 82ece9d8
                    self.bertmodels.add(e)
                    print("Bertmodel treatment achieved")

                except Exception as ex:
                    self.errors.append(
                        [
                            datetime.now(TIMEZONE),
                            "Error in model training/predicting",
                            str(ex),
                        ]
                    )
                    print("Error in model training/predicting", ex)

            # case for simplemodels
            if (e.kind == "simplemodel") and is_done:
                clean = True
                try:
                    results = self.queue.current[e.unique_id]["future"].result()
                    self.simplemodels.add(e, results)
                    print("Simplemodel trained")
                except Exception as ex:
                    self.errors.append(
                        [datetime.now(TIMEZONE), "simplemodel failed", str(ex)]
                    )
                    print("Simplemodel failed", ex)

            # case for features
            if (e.kind == "feature") and is_done:
                computation = cast(UserFeatureComputing, e)
                clean = True
                try:
                    r = self.queue.current[e.unique_id]["future"].result()
                    self.features.add(
                        computation.name,
                        computation.type,
                        computation.user,
                        computation.parameters,
                        r["success"],
                    )
                    print("Feature added", computation.name)
                except Exception as ex:
                    self.errors.append(
                        [datetime.now(TIMEZONE), "Error in feature processing", str(ex)]
                    )
                    print("Error in feature processing", ex)

            # case for projections
            if (e.kind == "projection") and is_done:
                clean = True
                try:
                    df = self.queue.current[e.unique_id]["future"].result()
                    self.projections.add(e, df)
                    print("projection added")
                except Exception as ex:
                    self.errors.append(
                        [
                            datetime.now(TIMEZONE),
                            "Error in feature projections queue",
                            str(ex),
                        ]
                    )
                    print("Error in feature projections queue", ex)

            # case for generations
            if (e.kind == "generation") and is_done:
                clean = True
                try:
                    r = cast(
                        list[GenerationResult],
                        self.queue.current[e.unique_id]["future"].result(),
                    )
                    for row in r:
                        self.generations.add(
                            user=row.user,
                            project_slug=row.project_slug,
                            element_id=row.element_id,
                            model_id=row.model_id,
                            prompt=row.prompt,
                            answer=row.answer,
                        )
                except Exception as ex:
                    self.errors.append(
                        [datetime.now(TIMEZONE), "Error in generation queue", str(ex)]
                    )
                    print("Error in generation queue", ex)

            # delete from computing & queue
            if clean:
                self.computing.remove(e)
                self.queue.delete(e.unique_id)

        # if predictions, add them
        for f in predictions:
            df_num = cat2num(predictions[f])
            name = f.replace("__", "_")
            self.features.add(
                name=name,
                kind="prediction",
                parameters={},
                username="system",
                new_content=df_num,
            )  # avoid __ in the name for features
            print("Add feature", name)

        return None<|MERGE_RESOLUTION|>--- conflicted
+++ resolved
@@ -651,11 +651,6 @@
             raise Exception("You testset is too large")
 
         # change names
-<<<<<<< HEAD
-        df = df.rename(
-            columns={testset.col_id: "id", testset.col_text: "text"}
-        ).set_index("id")
-=======
         if not testset.col_label:
             df = df.rename(
                 columns={testset.col_id: "id", testset.col_text: "text"}
@@ -699,7 +694,6 @@
                 elements=elements,
             )
             print("Testset labels imported")
->>>>>>> 82ece9d8
 
         # write the dataset
         df[[testset.col_text]].to_parquet(self.params.dir.joinpath(self.test_file))
@@ -1261,25 +1255,17 @@
                     if "error" in r:
                         print("Error in model training/predicting", r["error"])
                         self.computing.remove(e)
-<<<<<<< HEAD
                         self.queue.delete(e.unique_id)
-=======
-                        self.queue.delete(e["unique_id"])
->>>>>>> 82ece9d8
+
                         self.errors.append(
                             [datetime.now(TIMEZONE), "bert training", r["error"]]
                         )
                         # return {"error": r["error"]}
                     if "prediction" in r:
-<<<<<<< HEAD
-                        predictions["predict_" + computation.model.name] = r[
-                            "prediction"
-                        ]
-=======
+
                         # predictions["predict_" + e["model"].name] = r["prediction"]
                         # print("Prediction added")
                         continue
->>>>>>> 82ece9d8
                     self.bertmodels.add(e)
                     print("Bertmodel treatment achieved")
 
