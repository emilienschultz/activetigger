import importlib
import logging
import time
from collections.abc import Awaitable
from contextlib import asynccontextmanager
from datetime import datetime
from importlib.abc import Traversable
from io import StringIO
from typing import Annotated, Any, Callable

import pandas as pd
from fastapi import (
    Depends,
    FastAPI,
    HTTPException,
    Query,
    Request,
    Response,
)
from fastapi.middleware.cors import CORSMiddleware
from fastapi.responses import FileResponse, HTMLResponse
from fastapi.security import OAuth2PasswordBearer, OAuth2PasswordRequestForm
from fastapi.staticfiles import StaticFiles
from jose import JWTError

from activetigger.datamodels import (
    ActionModel,
    AnnotationModel,
    AuthActions,
    AvailableProjectsModel,
    BertModelModel,
    CodebookModel,
    DocumentationModel,
    ElementOutModel,
    FeatureModel,
    GenerationCreationModel,
    GenerationModel,
    GenerationModelApi,
    GenerationRequest,
    NextInModel,
    ProjectAuthsModel,
    ProjectDataModel,
    ProjectDescriptionModel,
    ProjectionInStrictModel,
    ProjectionOutModel,
    ProjectModel,
    ProjectStateModel,
    ReconciliationModel,
    SchemeModel,
    SimpleModelModel,
    SimpleModelOutModel,
    TableAnnotationsModel,
    TableOutModel,
    TestSetDataModel,
    TokenModel,
    UserGenerationComputing,
    UserInDBModel,
    UserModel,
    UsersServerModel,
    WaitingModel,
)
from activetigger.functions import get_gpu_memory_info
from activetigger.generation.generation_function import generate
from activetigger.server import Project, Server

# General comments
# - all post are logged
# - header identification with token
# - username is in the header


def test_rights(action: str, username: str, project_slug: str | None = None) -> bool:
    """
    Management of rights on the routes
    Different types of action:
    - create project (only user status)
    - modify user (only user status)
    - modify project (user - project)
    - modify project element (user - project)
    Based on:
    - status of the account
    - relation to the project
    """
    try:
        user = server.users.get_user(name=username)
    except Exception as e:
        raise HTTPException(404) from e

    # general status
    status = user.status

    # TODO : check project auth

    # possibility to create project
    if action == "create project":
        if status in ["root", "manager"]:
            return True
        else:
            raise HTTPException(500, "No rights for this action")

    # possibility to create user
    if action == "create user":
        if status in ["root"]:
            return True
        else:
            raise HTTPException(500, "No rights for this action")

    # possibility to kill a process directly
    if action == "kill process":
        if status in ["root"]:
            return True
        else:
            raise HTTPException(500, "No rights for this action")

    # possibility to modify user
    if action == "modify user":
        if status in ["root"]:
            return True
        else:
            raise HTTPException(500, "No rights for this action")

    if not project_slug:
        raise HTTPException(500, "Project name missing")

    auth = server.users.auth(username, project_slug)
    # print(auth)

    # possibility to modify project (create/delete)
    if action == "modify project":
        if (auth == "manager") or (status == "root"):
            return True
        else:
            raise HTTPException(500, "No rights for this action")

    # possibility to create elements of a project
    if action == "modify project element":
        if (auth == "manager") or (status == "root"):
            return True
        else:
            raise HTTPException(500, "No rights for this action")
    raise HTTPException(404, "No action found")


#######
# API #
#######

# to log specific events from api
logger = logging.getLogger("api")
logger_simplemodel = logging.getLogger("simplemodel")

# starting the server
server = Server()
timer = time.time()


@asynccontextmanager
async def lifespan(app: FastAPI):
    """
    Frame the execution of the api
    """
    print("Active Tigger starting")
    yield
    print("Active Tigger closing")
    server.queue.close()


# starting the app
app = FastAPI(lifespan=lifespan)
app.mount("/static", StaticFiles(directory=server.path / "static"), name="static")

oauth2_scheme = OAuth2PasswordBearer(
    tokenUrl="token"
)  # defining the authentification object


async def check_processes(timer: float, step: int = 1) -> None:
    """
    Function to update server state
    (i.e. joining parallel processes)
    Limited to once per time interval
    """
    # max one update alllowed per step
    if (time.time() - timer) < step:
        return None

    # update last update
    timer = time.time()

    # check the queue to see if it is still running
    server.queue.check()

    # update processes for each active projects
    to_del = []
    for p, project in server.projects.items():
        # if project existing since one day, remove it from memory
        if (timer - project.starting_time) > 86400:
            to_del.append(p)
            continue
        project.update_processes()

    for p in to_del:
        del server.projects[p]


@app.middleware("http")
async def middleware(
    request: Request, call_next: Callable[[Request], Awaitable[Response]]
):
    """
    Middleware to take care of completed processes
    Executed at each action on the server
    """
    await check_processes(timer)
    response = await call_next(request)
    return response


# allow multiple servers (avoir CORS error)
app.add_middleware(
    CORSMiddleware,
    # TODO: move origins in config
    allow_origins=["*"],
    allow_credentials=True,
    allow_methods=["*"],
    allow_headers=["*"],
)

# ------------
# Dependencies
# ------------


async def get_project(project_slug: str) -> ProjectModel:
    """
    Dependency to get existing project
    - if already loaded, return it
    - if not loaded, load it first
    """

    # if project doesn't exist
    if not server.exists(project_slug):
        raise HTTPException(status_code=404, detail="Project not found")

    # if the project is already loaded
    if project_slug in server.projects:
        return server.projects[project_slug]

    # Manage a FIFO queue when there is too many projects
    try:
        if len(server.projects) >= server.max_projects:
            old_element = sorted(
                [[p, server.projects[p].starting_time] for p in server.projects],
                key=lambda x: x[1],
            )[0]
            if (
                old_element[1] < time.time() - 3600
            ):  # check if the project has a least one hour old to avoid destroying current projects
                del server.projects[old_element[0]]
                print(f"Delete project {old_element[0]} to gain memory")
            else:
                print("Too many projects in the current memory")
                raise HTTPException(
                    status_code=500,
                    detail="There is too many projects currently loaded in this server. Please wait",
                )
    except Exception as e:
        print("PROBLEM IN THE FIFO QUEUE", e)

    # load the project
    server.start_project(project_slug)

    # return loaded project
    return server.projects[project_slug]


async def verified_user(
    request: Request, token: Annotated[str, Depends(oauth2_scheme)]
) -> UserInDBModel:
    """
    Dependency to test if the user is authentified with its token
    """
    # decode token
    try:
        payload = server.decode_access_token(token)
        username = payload.get("sub")
        if username is None:
            raise HTTPException(status_code=401, detail="Problem with token")
    except JWTError:
        raise HTTPException(status_code=401, detail="Problem with token")
    except Exception as e:
        raise HTTPException(status_code=403) from e

    # get user caracteristics
    try:
        user = server.users.get_user(name=username)
        return user
    except Exception as e:
        raise HTTPException(status_code=404) from e


async def check_auth_exists(
    request: Request,
    current_user: Annotated[UserInDBModel, Depends(verified_user)],
    project_slug: str,
) -> None:
    """
    Check if a user is associated to a project
    """
    # print("route", request.url.path, request.method)
    auth = server.users.auth(current_user.username, project_slug)
    if not auth or "error" in auth:
        raise HTTPException(status_code=403, detail="Forbidden: Invalid rights")
    return None


# ------
# Routes
# ------


@app.get("/", response_class=HTMLResponse)
async def welcome() -> str:
    """
    Welcome page at the root path for the API
    """
    data_path: Traversable = importlib.resources.files("activetigger")
    with open(data_path.joinpath("html", "welcome.html"), "r") as f:
        r = f.read()
    return r


@app.get("/documentation")
async def get_documentation() -> DocumentationModel:
    """
    Path for documentation
    Comments:
        For the moment, a dictionnary
    """
    data = {
        "credits": ["Julien Boelaert", "Étienne Ollion", "Émilien Schultz"],
        "contact": "emilien.schultz@ensae.fr",
        "page": "https://github.com/emilienschultz/pyactivetigger",
        "documentation": "To write ....",
    }
    return DocumentationModel(**data)


# Users
# ------


@app.post("/token")
async def login_for_access_token(
    form_data: Annotated[OAuth2PasswordRequestForm, Depends()],
) -> TokenModel:
    """
    Authentificate user from username/password and return token
    """
    # authentificate the user
    try:
        user = server.users.authenticate_user(form_data.username, form_data.password)
    except Exception as e:
        raise HTTPException(status_code=401, detail="Wrong username or password") from e

    # create new token for the user
    access_token = server.create_access_token(
        data={"sub": user.username}, expires_min=120
    )
    return TokenModel(
        access_token=access_token, token_type="bearer", status=user.status
    )


@app.post("/users/disconnect", dependencies=[Depends(verified_user)])
async def disconnect_user(token: Annotated[str, Depends(oauth2_scheme)]) -> None:
    """
    Revoke user connexion
    """
    server.revoke_access_token(token)
    return None


@app.get("/users/me")
async def read_users_me(
    current_user: Annotated[UserInDBModel, Depends(verified_user)],
) -> UserModel:
    """
    Information on current user
    """
    return UserModel(username=current_user.username, status=current_user.status)


@app.get("/users")
async def existing_users(
    current_user: Annotated[UserInDBModel, Depends(verified_user)],
) -> UsersServerModel:
    """
    Get existing users
    """
    users = server.users.existing_users()
    return UsersServerModel(
        users=users,
        auth=["manager", "annotator"],
    )


@app.get("/users/recent")
async def recent_users() -> list[str]:
    """
    Get recently connected users
    """
    users = server.db_manager.projects_service.get_current_users(300)
    return users


@app.post("/users/create", dependencies=[Depends(verified_user)])
async def create_user(
    current_user: Annotated[UserInDBModel, Depends(verified_user)],
    username_to_create: str = Query(),
    password: str = Query(),
    status: str = Query(),
    mail: str = Query(),
) -> None:
    """
    Create user
    """
    test_rights("create user", current_user.username)
    try:
        server.users.add_user(
            username_to_create, password, status, current_user.username, mail
        )
    except Exception as e:
        raise HTTPException(status_code=500) from e
    return None


@app.post("/users/delete", dependencies=[Depends(verified_user)])
async def delete_user(
    current_user: Annotated[UserInDBModel, Depends(verified_user)], user_to_delete: str
) -> None:
    """
    Delete user
    - root can delete all
    - users can only delete account they created
    """
    # manage rights
    test_rights("modify user", current_user.username)
    try:
        server.users.delete_user(user_to_delete, current_user.username)
    except Exception as e:
        raise HTTPException(status_code=500) from e
    return None


@app.post("/users/changepwd", dependencies=[Depends(verified_user)])
async def change_password(
    current_user: Annotated[UserInDBModel, Depends(verified_user)],
    pwdold: str = Query(),
    pwd1: str = Query(),
    pwd2: str = Query(),
):
    """
    Change password for an account
    """
    server.users.change_password(current_user.username, pwdold, pwd1, pwd2)
    return None


@app.post("/users/auth/{action}", dependencies=[Depends(verified_user)])
async def set_auth(
    action: AuthActions,
    current_user: Annotated[UserInDBModel, Depends(verified_user)],
    username: str = Query(),
    project_slug: str = Query(),
    status: str = Query(None),
) -> None:
    """
    Modify user auth on a specific project
    """
    test_rights("modify project", current_user.username, project_slug)
    if action == "add":
        if not status:
            raise HTTPException(status_code=400, detail="Missing status")
        try:
            server.users.set_auth(username, project_slug, status)
        except Exception as e:
            raise HTTPException(status_code=500) from e
        server.log_action(current_user.username, f"INFO add user {username}", "all")
        return None

    if action == "delete":
        try:
            server.users.delete_auth(username, project_slug)
        except Exception as e:
            raise HTTPException(status_code=500) from e
        server.log_action(current_user.username, f"INFO delete user {username}", "all")
        return None

    raise HTTPException(status_code=400, detail="Action not found")


@app.get("/users/auth", dependencies=[Depends(verified_user)])
async def get_auth(username: str) -> list:
    """
    Get all user auth
    """
    return server.users.get_auth(username, "all")


@app.get("/logs", dependencies=[Depends(verified_user)])
async def get_logs(
    username: str, project_slug: str = "all", limit: int = 100
) -> TableOutModel:
    """
    Get all logs for a username/project
    """
    df = server.get_logs(project_slug, limit)
    return TableOutModel(
        items=df.to_dict(orient="records"),
        total=limit,
    )


# Projects management
# --------------------


@app.get(
    "/projects/{project_slug}",
    dependencies=[Depends(verified_user), Depends(check_auth_exists)],
)
async def get_project_state(
    project: Annotated[Project, Depends(get_project)],
) -> ProjectStateModel:
    """
    Get the state of a specific project
    """
    if project is None:
        raise HTTPException(status_code=404, detail="Project not found")
    data = project.get_state()
    return ProjectStateModel(**data)


@app.get("/projects/{project_slug}/statistics", dependencies=[Depends(verified_user)])
async def get_project_statistics(
    project: Annotated[Project, Depends(get_project)],
    current_user: Annotated[UserInDBModel, Depends(verified_user)],
    scheme: str | None = None,
) -> ProjectDescriptionModel:
    """
    Statistics for a scheme and a user
    """
    r = project.get_statistics(scheme=scheme, user=current_user.username)
    if "error" in r:
        raise HTTPException(status_code=500, detail=r["error"])
    return ProjectDescriptionModel(**r)


@app.get("/projects")
async def get_projects(
    current_user: Annotated[UserInDBModel, Depends(verified_user)],
) -> AvailableProjectsModel:
    """
    Get general informations on the server
    depending of the status of connected user
    """
    r = server.get_auth_projects(current_user.username)
    if "error" in r:
        raise HTTPException(status_code=500, detail=r["error"])
    return AvailableProjectsModel(projects=r)


@app.get("/server")
async def get_queue() -> dict:
    """
    Get the state of the server
    - queue
    - gpu use
    """

    active_projects = {}
    for p in server.projects:
        active_projects[p] = [
            {
                "unique_id": c.unique_id,
                "user": c.user,
                "kind": c.kind,
                "time": c.time,
            }
            for c in server.projects[p].computing
        ]

    # only running processes for the moment
    q = server.queue.state()
    queue = {i: q[i] for i in q if q[i]["state"] == "running"}

    gpu = get_gpu_memory_info()

    r = {"queue": queue, "gpu": gpu, "active_projects": active_projects}

    return r


@app.get("/queue/num")
async def get_nb_queue() -> int:
    """
    Get the number of element active in the server queue
    """
    return server.queue.get_nb_active_processes()


@app.post("/kill", dependencies=[Depends(verified_user)])
async def kill_process(
    current_user: Annotated[UserInDBModel, Depends(verified_user)],
    unique_id: str,
) -> None:
    """
    Stop current generation
    """
    test_rights("kill process", current_user.username)
    r = server.queue.kill(unique_id)
    if "error" in r:
        raise HTTPException(status_code=500, detail=r["error"])
    server.log_action(current_user.username, f"kill process {unique_id}", "all")
    return None


@app.get("/auth/project", dependencies=[Depends(verified_user)])
async def get_project_auth(project_slug: str) -> ProjectAuthsModel:
    """
    Users auth on a project
    """
    if not server.exists(project_slug):
        raise HTTPException(status_code=404, detail="Project doesn't exist")
    try:
        r = server.users.get_project_auth(project_slug)
        return ProjectAuthsModel(auth=r)
    except Exception as e:
        raise HTTPException(status_code=500) from e


@app.post("/projects/testset", dependencies=[Depends(verified_user)])
async def add_testdata(
    project: Annotated[Project, Depends(get_project)],
    current_user: Annotated[UserInDBModel, Depends(verified_user)],
    testset: TestSetDataModel,
) -> None:
    """
    Add a dataset for test when there is none available
    """
    try:
        # add the data
        project.add_testdata(testset, current_user.username, project.name)
        # update parameters of the project
        server.set_project_parameters(project.params, current_user.username)
        # log action
        server.log_action(
            current_user.username, "INFO add testdata project", project.name
        )
        return None
    except Exception as e:
        raise HTTPException(status_code=500) from e


@app.post("/projects/new", dependencies=[Depends(verified_user)])
async def new_project(
    current_user: Annotated[UserInDBModel, Depends(verified_user)],
    project: ProjectDataModel,
) -> str:
    """
    Load new project
    """
    # test rights to create project
    test_rights("create project", current_user.username)

    # create the project
    r = server.create_project(project, current_user.username)

    # raise error if needed
    if "error" in r:
        raise HTTPException(status_code=500, detail=r["error"])

    # log action
    server.log_action(
        current_user.username, "INFO create project", project.project_name
    )

    return r["success"]


@app.post(
    "/projects/delete",
    dependencies=[Depends(verified_user), Depends(check_auth_exists)],
)
async def delete_project(
    project_slug: str,
    current_user: Annotated[UserInDBModel, Depends(verified_user)],
) -> None:
    """
    Delete a project
    """
    test_rights("modify project", current_user.username, project_slug)
    r = server.delete_project(project_slug)
    if "error" in r:
        raise HTTPException(status_code=500, detail=r["error"])
    server.log_action(current_user.username, "INFO delete project", project_slug)
    return None


@app.post("/elements/next", dependencies=[Depends(verified_user)])
async def get_next(
    project: Annotated[Project, Depends(get_project)],
    current_user: Annotated[UserInDBModel, Depends(verified_user)],
    next: NextInModel,
) -> ElementOutModel:
    """
    Get next element
    """
    r = project.get_next(
        scheme=next.scheme,
        selection=next.selection,
        sample=next.sample,
        user=current_user.username,
        label=next.tag,
        history=next.history,
        frame=next.frame,
        filter=next.filter,
    )

    if "error" in r:
        raise HTTPException(status_code=500, detail=r["error"])
    return ElementOutModel(**r)


@app.get("/elements/projection", dependencies=[Depends(verified_user)])
async def get_projection(
    project: Annotated[Project, Depends(get_project)],
    current_user: Annotated[UserInDBModel, Depends(verified_user)],
    scheme: str,
) -> ProjectionOutModel | None:
    """
    Get projection data if computed
    """

    # check if a projection is available
    if current_user.username not in project.projections.available:
        return None

    # data not yet computed
    if "data" not in project.projections.available[current_user.username]:
        return None

    # create the data from projection and current scheme
    data = project.projections.available[current_user.username]["data"]
    df = project.schemes.get_scheme_data(scheme, complete=True)
    data["labels"] = df["labels"]
    data = data.fillna("NA")

    return ProjectionOutModel(
        index=list(data.index),
        x=list(data[0]),
        y=list(data[1]),
        labels=list(data["labels"]),
        # texts=list(data["texts"]),
        status=project.projections.available[current_user.username]["id"],
    )


@app.post("/elements/projection/compute", dependencies=[Depends(verified_user)])
async def compute_projection(
    project: Annotated[Project, Depends(get_project)],
    current_user: Annotated[UserInDBModel, Depends(verified_user)],
    projection: ProjectionInStrictModel,
) -> WaitingModel:
    """
    Start projection computation using futures
    Dedicated process, end with a file on the project
    projection__user.parquet
    """
    # get features to project
    if len(projection.features) == 0:
        raise HTTPException(status_code=400, detail="No feature available")
    features = project.features.get(projection.features)

    # get func and validate parameters for projection
    r = project.projections.validate(projection.method, projection.params.__dict__)
    if "error" in r:
        raise HTTPException(status_code=500, detail=r["error"])

    # add to queue
    unique_id = server.queue.add(
        "projection", r["func"], {"features": features, "params": r["params"]}
    )
    if unique_id == "error":
        raise HTTPException(status_code=500, detail="Error in adding in the queue")
    project.computing.append(
        {
            "unique_id": unique_id,
            "user": current_user.username,
            "time": datetime.now(),
            "kind": "projection",
            "method": projection.method,
            "params": projection,
        }
    )
    server.log_action(
        current_user.username,
        f"INFO compute projection {projection.method}",
        project.params.project_slug,
    )
    return WaitingModel(detail=f"Projection {projection.method} is computing")


@app.get("/elements/table", dependencies=[Depends(verified_user)])
async def get_list_elements(
    project: Annotated[Project, Depends(get_project)],
    scheme: str,
    min: int = 0,
    max: int = 0,
    contains: str | None = None,
    mode: str = "all",
    dataset: str = "train",
) -> TableOutModel:
    """
    Get a table of elements
    """
<<<<<<< HEAD
    try:
        extract = project.schemes.get_table(scheme, min, max, mode, contains, dataset)
    except Exception as e:
        raise HTTPException(status_code=400) from e

    df = extract.batch.fillna(" ")
    table = (df.reset_index()[["id", "timestamp", "labels", "text", "comment"]]).to_dict(
        orient="records"
    )
    return TableOutModel(items=table, total=extract.total)
=======
    extract = project.schemes.get_table(scheme, min, max, mode, contains, dataset)
    if "error" in extract:
        raise HTTPException(status_code=500, detail=extract["error"])
    df = extract["batch"].fillna(" ")
    table = (
        df.reset_index()[["id", "timestamp", "labels", "text", "comment"]]
    ).to_dict(orient="records")
    return TableOutModel(
        items=table,
        total=extract["total"],
    )
>>>>>>> 82ece9d8


@app.post("/annotation/table", dependencies=[Depends(verified_user)])
async def post_list_elements(
    project: Annotated[Project, Depends(get_project)],
    current_user: Annotated[UserInDBModel, Depends(verified_user)],
    table: TableAnnotationsModel,
) -> None:
    """
    Update a table of annotations
    """
    errors = []
    # loop on annotations
    for annotation in table.annotations:
        if annotation.label is None or annotation.element_id is None:
            errors.append(annotation)
            continue

        r = project.schemes.push_annotation(
            annotation.element_id,
            annotation.label,
            annotation.scheme,
            current_user.username,
            table.dataset,
        )
        if "error" in r:
            errors.append(annotation)
            continue
        server.log_action(
            current_user.username,
            f"UPDATE ANNOTATION in {annotation.scheme}: {annotation.element_id} as {annotation.label}",
            project.name,
        )

    if len(errors) > 0:
        raise HTTPException(
            status_code=500,
            detail="Error with some of the annotations - " + str(errors),
        )

    return None


@app.get("/elements/reconciliate", dependencies=[Depends(verified_user)])
async def get_reconciliation_table(
    project: Annotated[Project, Depends(get_project)], scheme: str
) -> ReconciliationModel:
    """
    Get the reconciliation table
    """
    try:
        df, users = project.schemes.get_reconciliation_table(scheme)
    except Exception:
        raise HTTPException(status_code=500, detail="Problem with the reconciliation")
    if "error" in df:
        raise HTTPException(status_code=500, detail=df["error"])
    return ReconciliationModel(table=df.to_dict(orient="records"), users=users)


@app.post("/elements/reconciliate", dependencies=[Depends(verified_user)])
async def post_reconciliation(
    current_user: Annotated[UserInDBModel, Depends(verified_user)],
    project: Annotated[Project, Depends(get_project)],
    users: list = Query(),
    element_id: str = Query(),
    label: str = Query(),
    scheme: str = Query(),
) -> None:
    """
    Post a label for all user in a list
    TODO : a specific action for reconciliation ?
    """

    # for each user
    for u in users:
        r = project.schemes.push_annotation(element_id, label, scheme, u, "train")
        if "error" in r:
            raise HTTPException(status_code=500, detail=r["error"])

    # add a new tag for the reconciliator
    project.schemes.push_annotation(
        element_id, label, scheme, current_user.username, "reconciliation"
    )

    # log
    server.log_action(
        current_user.username,
        f"RECONCILIATE ANNOTATION in {scheme}: {element_id} as {label}",
        project.name,
    )
    return None


@app.get("/elements/generate/models", dependencies=[Depends(verified_user)])
async def list_generation_models() -> list[GenerationModelApi]:
    """
    Returns the list of the available GenAI models for generation
    """
    return server.db_manager.generations_service.get_available_models()


@app.get("/elements/{project_slug}/generate/models", dependencies=[Depends(verified_user)])
async def list_project_generation_models(project_slug: str) -> list[GenerationModel]:
    """
    Returns the list of the available GenAI models configure for a project
    """
    return server.db_manager.generations_service.get_project_gen_models(project_slug)


@app.post("/elements/{project_slug}/generate/models", dependencies=[Depends(verified_user)])
async def add_project_generation_models(project_slug: str, model: GenerationCreationModel) -> int:
    """
    Add a new GenAI model for the project
    """
    return server.db_manager.generations_service.add_project_gen_model(project_slug, model)


@app.delete(
    "/elements/{project_slug}/generate/models/{model_id}",
    dependencies=[Depends(verified_user)],
)
async def delete_project_generation_models(project_slug: str, model_id: int) -> None:
    """
    Delete a GenAI model from the project
    """
    return server.db_manager.generations_service.delete_project_gen_model(project_slug, model_id)


@app.post("/elements/generate/start", dependencies=[Depends(verified_user)])
async def postgenerate(
    project: Annotated[Project, Depends(get_project)],
    current_user: Annotated[UserInDBModel, Depends(verified_user)],
    request: GenerationRequest,
) -> None:
    """
    Launch a call to generate from a prompt
    Only one possible by user
    """

    # get subset of unlabelled elements
<<<<<<< HEAD
    try:
        extract = project.schemes.get_table(request.scheme, 0, request.n_batch, request.mode)
    except Exception as e:
        raise HTTPException(status_code=400) from e
=======
    extract = project.schemes.get_table(
        request.scheme, 0, request.n_batch, request.mode
    )
>>>>>>> 82ece9d8

    model = server.db_manager.generations_service.get_gen_model(request.model_id)

    # create the independant process to manage the generation
    args = {
        "user": current_user.username,
        "project_name": project.name,
        "df": extract.batch,
        "prompt": request.prompt,
        "model": model,
    }

    unique_id = server.queue.add("generation", generate, args)

    if unique_id == "error":
        raise HTTPException(
            status_code=500, detail="Error in adding the generation call in the queue"
        )

    project.computing.append(
        UserGenerationComputing(
            unique_id=unique_id,
            user=current_user.username,
            project=project.name,
            model_id=request.model_id,
            number=request.n_batch,
            time=datetime.now(),
            kind="generation",
        )
    )

    server.log_action(
        current_user.username,
        "INFO Start generating process",
        project.params.project_slug,
    )

    return None


@app.post("/elements/generate/stop", dependencies=[Depends(verified_user)])
async def stop_generation(
    project: Annotated[Project, Depends(get_project)],
    current_user: Annotated[UserInDBModel, Depends(verified_user)],
) -> None:
    """
    Stop current generation
    """
    p = project.get_process("generation", current_user.username)
    if len(p) == 0:
        raise HTTPException(status_code=400, detail="No process found for this user")
    unique_id = p[0]["unique_id"]
    r = server.queue.kill(unique_id)
    if "error" in r:
        raise HTTPException(status_code=500, detail=r["error"])
    server.log_action(
        current_user.username, "INFO stop generation", project.params.project_slug
    )
    return None


@app.get("/elements/generate/elements", dependencies=[Depends(verified_user)])
async def getgenerate(
    project: Annotated[Project, Depends(get_project)],
    current_user: Annotated[UserInDBModel, Depends(verified_user)],
    n_elements: int,
) -> TableOutModel:
    """
    Get elements from prediction
    """
    try:
        table = project.generations.get_generated(
            project.name, current_user.username, n_elements
        )
    except Exception:
        raise HTTPException(status_code=500, detail="Error in loading generated data")

    # join with the text
    # table = table.join(project.content["text"], on="index")

    r = table.to_dict(orient="records")
    return TableOutModel(items=r, total=len(r))


@app.get("/elements/{element_id}", dependencies=[Depends(verified_user)])
async def get_element(
    project: Annotated[Project, Depends(get_project)],
    current_user: Annotated[UserInDBModel, Depends(verified_user)],
    element_id: str,
    scheme: str,
    dataset: str = "train",
) -> ElementOutModel:
    """
    Get specific element
    """
    r = project.get_element(
        element_id, scheme=scheme, user=current_user.username, dataset=dataset
    )
    if "error" in r:
        raise HTTPException(status_code=500, detail=r["error"])
    return ElementOutModel(**r)


@app.post("/annotation/{action}", dependencies=[Depends(verified_user)])
async def post_annotation(
    action: ActionModel,
    current_user: Annotated[UserInDBModel, Depends(verified_user)],
    project: Annotated[Project, Depends(get_project)],
    annotation: AnnotationModel,
) -> None:
    """
    Add, Update, Delete annotations
    Comment :
    - For the moment add == update
    - No information kept of selection process
    """

    # manage rights
    test_rights("modify project element", current_user.username, project.name)

    if action in ["add", "update"]:
        r = project.schemes.push_annotation(
            annotation.element_id,
            annotation.label,
            annotation.scheme,
            current_user.username,
            annotation.dataset,
            annotation.comment,
        )

        if "error" in r:
            raise HTTPException(status_code=500, detail=r["error"])

        server.log_action(
            current_user.username,
            f"ANNOTATE in {annotation.scheme}: tag {annotation.element_id} as {annotation.label} ({annotation.dataset})",
            project.name,
        )
        return None

    if action == "delete":
        r = project.schemes.delete_annotation(
            annotation.element_id,
            annotation.scheme,
            annotation.dataset,
            current_user.username,
        )
        if "error" in r:
            raise HTTPException(status_code=500, detail=r["error"])

        server.log_action(
            current_user.username,
            f"DELETE ANNOTATION in {annotation.scheme}: id {annotation.element_id}",
            project.name,
        )
        return None

    raise HTTPException(status_code=400, detail="Wrong action")


# Schemes management
# -------------------


@app.post("/schemes/label/rename", dependencies=[Depends(verified_user)])
async def rename_label(
    project: Annotated[Project, Depends(get_project)],
    current_user: Annotated[UserInDBModel, Depends(verified_user)],
    scheme: str,
    former_label: str,
    new_label: str,
) -> None:
    """
    Rename a a label
    - create new label (the order is important)
    - convert existing annotations (need the label to exist, add a new element for each former)
    - delete former label
    """
    test_rights("modify project element", current_user.username, project.name)

    # test if the new label exist, either create it
    exists = project.schemes.exists_label(scheme, new_label)
    if not exists:
        r = project.schemes.add_label(new_label, scheme, current_user.username)
        if "error" in r:
            raise HTTPException(status_code=500, detail=r["error"])

    # convert the tags from the previous label
    r = project.schemes.convert_annotations(
        former_label, new_label, scheme, current_user.username
    )
    if "error" in r:
        raise HTTPException(status_code=500, detail=r["error"])

    # delete previous label in the scheme
    r = project.schemes.delete_label(former_label, scheme, current_user.username)
    if "error" in r:
        raise HTTPException(status_code=500, detail=r["error"])

    print("old label deleted")

    # log
    server.log_action(
        current_user.username,
        f"RENAME LABEL in {scheme}: label {former_label} to {new_label}",
        project.name,
    )
    return None


@app.post("/schemes/label/{action}", dependencies=[Depends(verified_user)])
async def add_label(
    project: Annotated[Project, Depends(get_project)],
    current_user: Annotated[UserInDBModel, Depends(verified_user)],
    action: ActionModel,
    scheme: str,
    label: str,
) -> None:
    """
    Add a label to a scheme
    """
    test_rights("modify project element", current_user.username, project.name)

    if action == "add":
        r = project.schemes.add_label(label, scheme, current_user.username)
        if "error" in r:
            raise HTTPException(status_code=400, detail=r["error"])
        server.log_action(
            current_user.username, f"ADD LABEL in {scheme}: label {label}", project.name
        )
        return None

    if action == "delete":
        r = project.schemes.delete_label(label, scheme, current_user.username)
        if "error" in r:
            raise HTTPException(status_code=500, detail=r["error"])
        server.log_action(
            current_user.username,
            f"DELETE LABEL in {scheme}: label {label}",
            project.name,
        )
        return None

    raise HTTPException(status_code=500, detail="Wrong action")


@app.post("/schemes/codebook", dependencies=[Depends(verified_user)])
async def post_codebook(
    current_user: Annotated[UserInDBModel, Depends(verified_user)],
    project: Annotated[Project, Depends(get_project)],
    codebook: CodebookModel,
) -> None:
    """
    Add codebook
    """
    test_rights("modify project element", current_user.username, project.name)

    r = project.schemes.add_codebook(codebook.scheme, codebook.content, codebook.time)
    if "error" in r:
        raise HTTPException(status_code=500, detail=r["error"])
    server.log_action(
        current_user.username,
        f"MODIFY CODEBOOK: codebook {codebook.scheme}",
        project.name,
    )
    return None


@app.get("/schemes/codebook", dependencies=[Depends(verified_user)])
async def get_codebook(
    project: Annotated[Project, Depends(get_project)],
    scheme: str,
) -> CodebookModel:
    """
    Get the codebook of a scheme for a project
    """
    r = project.schemes.get_codebook(scheme)
    if "error" in r:
        raise HTTPException(status_code=500, detail=r["error"])
    return CodebookModel(
        scheme=scheme,
        content=str(r["codebook"]),
        time=str(r["time"]),
    )


@app.post("/schemes/{action}", dependencies=[Depends(verified_user)])
async def post_schemes(
    current_user: Annotated[UserInDBModel, Depends(verified_user)],
    project: Annotated[Project, Depends(get_project)],
    action: ActionModel,
    scheme: SchemeModel,
) -> None:
    """
    Add, Update or Delete scheme
    """
    test_rights("modify project element", current_user.username, project.name)

    if action == "add":
        r = project.schemes.add_scheme(
            scheme.name, scheme.labels, scheme.kind, current_user.username
        )
        if "error" in r:
            raise HTTPException(status_code=500, detail=r["error"])
        server.log_action(
            current_user.username, f"ADD SCHEME: scheme {scheme.name}", project.name
        )
        return None
    if action == "delete":
        r = project.schemes.delete_scheme(scheme.name)
        if "error" in r:
            raise HTTPException(status_code=500, detail=r["error"])
        server.log_action(
            current_user.username, f"DELETE SCHEME: scheme {scheme.name}", project.name
        )
        return None
    if action == "update":
        r = project.schemes.update_scheme(scheme.name, scheme.labels)
        if "error" in r:
            raise HTTPException(status_code=500, detail=r["error"])
        server.log_action(
            current_user.username, f"UPDATE SCHEME: scheme {scheme.name}", project.name
        )
        return None
    raise HTTPException(status_code=400, detail="Wrong route")


# Features management
# --------------------


@app.get("/features", dependencies=[Depends(verified_user)])
async def get_features(project: Annotated[Project, Depends(get_project)]) -> list[str]:
    """
    Available features for the project
    """
    return list(project.features.map.keys())


@app.post("/features/add", dependencies=[Depends(verified_user)])
async def post_embeddings(
    project: Annotated[Project, Depends(get_project)],
    current_user: Annotated[UserInDBModel, Depends(verified_user)],
    feature: FeatureModel,
) -> WaitingModel | None:
    """
    Compute features :
    - same prcess
    - specific process : function + temporary file + update
    """
    # manage rights
    test_rights("modify project", current_user.username, project.name)

    # get the data (for the moment, Features has no access to the data)
    df = project.content["text"]

    # compute the feature
    r = project.features.compute(
        df, feature.name, feature.type, feature.parameters, current_user.username
    )

    # manage error
    if "error" in r:
        raise HTTPException(status_code=500, detail=r["error"])

    # Log and return
    server.log_action(
        current_user.username, f"INFO Compute feature {feature.type}", project.name
    )
    return WaitingModel(detail=f"computing {feature.type}, it could take a few minutes")


@app.post("/features/delete", dependencies=[Depends(verified_user)])
async def delete_feature(
    project: Annotated[Project, Depends(get_project)],
    current_user: Annotated[UserInDBModel, Depends(verified_user)],
    name: str = Query(),
) -> None:
    """
    Delete a specific feature
    """
    test_rights("modify project", current_user.username, project.name)
    r = project.features.delete(name)
    if "error" in r:
        raise HTTPException(status_code=400, detail=r["error"])
    server.log_action(
        current_user.username, f"INFO delete feature {name}", project.name
    )
    return None


@app.get("/features/available", dependencies=[Depends(verified_user)])
async def get_feature_info(
    project: Annotated[Project, Depends(get_project)],
    current_user: Annotated[UserInDBModel, Depends(verified_user)],
) -> dict[str, Any]:
    """
    Get feature info
    """
    r = project.features.get_available()
    if "error" in r:
        raise HTTPException(status_code=400, detail=r["error"])
    return r


# Models management
# ------------------


@app.post("/models/simplemodel", dependencies=[Depends(verified_user)])
async def post_simplemodel(
    project: Annotated[Project, Depends(get_project)],
    current_user: Annotated[UserInDBModel, Depends(verified_user)],
    simplemodel: SimpleModelModel,
) -> None:
    """
    Compute simplemodel
    """
    r = project.update_simplemodel(simplemodel, current_user.username)
    if "error" in r:
        raise HTTPException(status_code=500, detail=r["error"])
    server.log_action(current_user.username, "INFO compute simplemodel", project.name)
    logger_simplemodel.info("Start computing simplemodel")
    return None


@app.get("/models/simplemodel", dependencies=[Depends(verified_user)])
async def get_simplemodel(
    project: Annotated[Project, Depends(get_project)],
    current_user: Annotated[UserInDBModel, Depends(verified_user)],
    scheme: str,
) -> SimpleModelOutModel | None:
    """
    Get available simplemodel for the project/user/scheme if any
    """
    r = project.simplemodels.get(scheme, current_user.username)
    if "error" in r:  # case where there is no model
        return None
    return SimpleModelOutModel(**r["success"])


@app.get("/models/bert", dependencies=[Depends(verified_user)])
async def get_bert(
    project: Annotated[Project, Depends(get_project)], name: str
) -> dict[str, Any]:
    """
    Get Bert parameters and statistics
    """
    b = project.bertmodels.get(name, lazy=True)
    if b is None:
        raise HTTPException(status_code=400, detail="Bert model does not exist")
    data = b.informations()
    return data


@app.post("/models/bert/predict", dependencies=[Depends(verified_user)])
async def predict(
    project: Annotated[Project, Depends(get_project)],
    current_user: Annotated[UserInDBModel, Depends(verified_user)],
    model_name: str,
    dataset: str = "all",
    batch_size: int = 32,
) -> None:
    """
    Start prediction with a model
    """
    # get the data
    if dataset == "train":
        df = project.content[["text"]]  # get data
    elif dataset == "all":
        r = project.features.get_column_raw("text", index="all")
        if "success" in r:
            df = pd.DataFrame(r["success"])
        else:
            raise Exception("Problem with full dataset")
    else:
        raise Exception(f"dataset {dataset} not found")

    # start process to predict
    r = project.bertmodels.start_predicting_process(
        name=model_name,
        user=current_user.username,
        df=df,
        col_text="text",
        dataset=dataset,
        batch_size=batch_size,
    )
    if "error" in r:
        raise HTTPException(status_code=500, detail=r["error"])
    server.log_action(
        current_user.username, f"INFO predict bert {model_name}", project.name
    )
    return None


@app.post("/models/bert/train", dependencies=[Depends(verified_user)])
async def post_bert(
    project: Annotated[Project, Depends(get_project)],
    current_user: Annotated[UserInDBModel, Depends(verified_user)],
    bert: BertModelModel,
) -> None:
    """
    Compute bertmodel
    """
    df = project.schemes.get_scheme_data(bert.scheme, complete=True)

    # remove non tag data
    df = df[["text", "labels"]].dropna()

    # management for multilabels / dichotomize
    if bert.dichotomize is not None:
        df["labels"] = df["labels"].apply(
            lambda x: project.schemes.dichotomize(x, bert.dichotomize)
        )
        bert.name = f"{bert.name}_multilabel_on_{bert.dichotomize}"

    print(df["labels"])

    r = project.bertmodels.start_training_process(
        name=bert.name,
        project=project.name,
        user=current_user.username,
        scheme=bert.scheme,
        df=df,
        col_text=df.columns[0],
        col_label=df.columns[1],
        base_model=bert.base_model,
        params=bert.params,
        test_size=bert.test_size,
    )

    if "error" in r:
        raise HTTPException(status_code=500, detail=r["error"])
    server.log_action(
        current_user.username, f"INFO train bert {bert.name}", project.name
    )
    return None


@app.post("/models/bert/stop", dependencies=[Depends(verified_user)])
async def stop_bert(
    project: Annotated[Project, Depends(get_project)],
    current_user: Annotated[UserInDBModel, Depends(verified_user)],
) -> None:
    """
    Stop user process
    """
    p = project.get_process("bert", current_user.username)
    if len(p) == 0:
        raise HTTPException(status_code=400, detail="No process found")
    unique_id = p[0]["unique_id"]
    r = server.queue.kill(unique_id)
    if "error" in r:
        raise HTTPException(status_code=500, detail=r["error"])
    server.log_action(current_user.username, "INFO stop bert training", project.name)
    return None


@app.post("/models/bert/test", dependencies=[Depends(verified_user)])
async def start_test(
    project: Annotated[Project, Depends(get_project)],
    current_user: Annotated[UserInDBModel, Depends(verified_user)],
    scheme: str,
    model: str,
) -> None:
    """
    Start testing the model on the test set
    TODO : get scheme from bert model name
    """
    if project.schemes.test is None:
        raise HTTPException(status_code=500, detail="No test dataset for this project")

    # get data labels + text
    df = project.schemes.get_scheme_data(scheme, complete=True, kind=["test"])

    # launch testing process : prediction
    r = project.bertmodels.start_testing_process(
        name=model,
        user=current_user.username,
        df=df,
        col_text="text",
        col_labels="labels",
    )
    if "error" in r:
        raise HTTPException(status_code=500, detail=r["error"])
    server.log_action(
        current_user.username, "INFO predict bert for testing", project.name
    )
    return None


@app.post("/models/bert/delete", dependencies=[Depends(verified_user)])
async def delete_bert(
    project: Annotated[Project, Depends(get_project)],
    current_user: Annotated[UserInDBModel, Depends(verified_user)],
    bert_name: str,
) -> None:
    """
    Delete trained bert model
    """
    test_rights("modify project", current_user.username, project.name)

    r = project.bertmodels.delete(bert_name)
    if "error" in r:
        raise HTTPException(status_code=500, detail=r["error"])
    server.log_action(
        current_user.username, f"INFO delete bert model {bert_name}", project.name
    )
    return None


@app.post("/models/bert/rename", dependencies=[Depends(verified_user)])
async def save_bert(
    project: Annotated[Project, Depends(get_project)],
    current_user: Annotated[UserInDBModel, Depends(verified_user)],
    former_name: str,
    new_name: str,
) -> None:
    """
    Rename bertmodel
    """
    test_rights("modify project", current_user.username, project.name)

    r = project.bertmodels.rename(former_name, new_name)
    if "error" in r:
        raise HTTPException(status_code=500, detail=r["error"])
    server.log_action(
        current_user.username,
        f"INFO rename bert model {former_name} - {new_name}",
        project.name,
    )
    return None


# Export elements
# ----------------


@app.get("/export/data", dependencies=[Depends(verified_user)])
async def export_data(
    project: Annotated[Project, Depends(get_project)],
    scheme: str,
    format: str,
    dataset: str = "train",
) -> FileResponse:
    """
    Export labelled data
    """
    r = project.export_data(format=format, scheme=scheme, dataset=dataset)
    if "error" in r:
        raise HTTPException(status_code=500, detail=r["error"])
    return FileResponse(r["path"], filename=r["name"])


@app.get("/export/features", dependencies=[Depends(verified_user)])
async def export_features(
    project: Annotated[Project, Depends(get_project)],
    features: list = Query(),
    format: str = Query(),
) -> FileResponse:
    """
    Export features
    """
    r = project.export_features(features=features, format=format)
    if "error" in r:
        raise HTTPException(status_code=500, detail=r["error"])
    return FileResponse(r["path"], filename=r["name"])


@app.get("/export/prediction", dependencies=[Depends(verified_user)])
async def export_prediction(
    project: Annotated[Project, Depends(get_project)],
    format: str = Query(),
    name: str = Query(),
) -> FileResponse:
    """
    Export annotations
    """
    r = project.bertmodels.export_prediction(
        name=name, file_name="predict_all.parquet", format=format
    )
    if "error" in r:
        raise HTTPException(status_code=500, detail=r["error"])
    return FileResponse(r["path"], filename=r["name"])


@app.get("/export/bert", dependencies=[Depends(verified_user)])
async def export_bert(
    project: Annotated[Project, Depends(get_project)],
    current_user: Annotated[UserInDBModel, Depends(verified_user)],
    name: str = Query(),
) -> str:
    """
    Export fine-tuned BERT model
    """
    r = project.bertmodels.export_bert(name=name)
    if "error" in r:
        raise HTTPException(status_code=500, detail=r["error"])
    return "/static/" + r["name"]


@app.get("/export/generations", dependencies=[Depends(verified_user)])
async def export_generations(
    project: Annotated[Project, Depends(get_project)],
    current_user: Annotated[UserInDBModel, Depends(verified_user)],
    number: int = Query(),
) -> FileResponse:
    """
    Export annotations
    """
    table = project.generations.get_generated(
        project_slug=project.name,
        username=current_user.username,
        n_elements=str(number),
    )

    if "error" in table:
        raise HTTPException(status_code=500, detail=table["error"])

    # join the text
    table = table.join(project.content["text"], on="index")

    # convert to payload
    output = StringIO()
    pd.DataFrame(table).to_csv(output, index=False)
    csv_data = output.getvalue()
    output.close()

    headers = {
        "Content-Disposition": 'attachment; filename="data.csv"',
        "Content-Type": "text/csv",
    }

    return Response(content=csv_data, media_type="text/csv", headers=headers)<|MERGE_RESOLUTION|>--- conflicted
+++ resolved
@@ -825,7 +825,6 @@
     """
     Get a table of elements
     """
-<<<<<<< HEAD
     try:
         extract = project.schemes.get_table(scheme, min, max, mode, contains, dataset)
     except Exception as e:
@@ -836,19 +835,7 @@
         orient="records"
     )
     return TableOutModel(items=table, total=extract.total)
-=======
-    extract = project.schemes.get_table(scheme, min, max, mode, contains, dataset)
-    if "error" in extract:
-        raise HTTPException(status_code=500, detail=extract["error"])
-    df = extract["batch"].fillna(" ")
-    table = (
-        df.reset_index()[["id", "timestamp", "labels", "text", "comment"]]
-    ).to_dict(orient="records")
-    return TableOutModel(
-        items=table,
-        total=extract["total"],
-    )
->>>>>>> 82ece9d8
+
 
 
 @app.post("/annotation/table", dependencies=[Depends(verified_user)])
@@ -989,16 +976,11 @@
     """
 
     # get subset of unlabelled elements
-<<<<<<< HEAD
     try:
         extract = project.schemes.get_table(request.scheme, 0, request.n_batch, request.mode)
     except Exception as e:
         raise HTTPException(status_code=400) from e
-=======
-    extract = project.schemes.get_table(
-        request.scheme, 0, request.n_batch, request.mode
-    )
->>>>>>> 82ece9d8
+
 
     model = server.db_manager.generations_service.get_gen_model(request.model_id)
 
